/** API session.
 *
 * @file
 * @author Steffen Vogel <stvogel@eonerc.rwth-aachen.de>
 * @copyright 2017, Institute for Automation of Complex Power Systems, EONERC
 * @license GNU General Public License (version 3)
 *
 * VILLASnode
 *
 * This program is free software: you can redistribute it and/or modify
 * it under the terms of the GNU General Public License as published by
 * the Free Software Foundation, either version 3 of the License, or
 * any later version.
 *
 * This program is distributed in the hope that it will be useful,
 * but WITHOUT ANY WARRANTY; without even the implied warranty of
 * MERCHANTABILITY or FITNESS FOR A PARTICULAR PURPOSE.  See the
 * GNU General Public License for more details.
 *
 * You should have received a copy of the GNU General Public License
 * along with this program.  If not, see <http://www.gnu.org/licenses/>.
 *********************************************************************************/

#pragma once

#include <stdbool.h>
#include <jansson.h>

#include "common.h"
#include "queue.h"
#include "buffer.h"

enum api_version {
	API_VERSION_UNKOWN	= 0,
	API_VERSION_1		= 1
};

enum api_mode {
	API_MODE_WS,	/**< This API session was established over a WebSocket connection. */
	API_MODE_HTTP	/**< This API session was established via a HTTP REST request. */
};

/** A connection via HTTP REST or WebSockets to issue API actions. */
struct api_session {
	enum state state;

	enum api_version version;
	enum api_mode mode;

	int runs;

	struct {
<<<<<<< HEAD
		struct web_buffer body;		/**< HTTP body / WS payload */
	} request;

	struct {
		struct web_buffer body;		/**< HTTP body / WS payload */
		struct web_buffer headers;	/**< HTTP headers */
	} response;
	
	struct {
		char name[64];
		char ip[64];
	} peer;

	bool completed;				/**< Did we receive the complete body yet? */

	enum state state;
=======
		struct buffer buffer;
		struct queue queue;
	} request, response;
>>>>>>> 4a0cb738

	struct lws *wsi;
	struct api *api;
	
	char *_name;
};

int api_session_init(struct api_session *s, enum api_mode m);

int api_session_destroy(struct api_session *s);

int api_session_run_command(struct api_session *s, json_t *req, json_t **resp);

char * api_session_name(struct api_session *s);<|MERGE_RESOLUTION|>--- conflicted
+++ resolved
@@ -50,28 +50,9 @@
 	int runs;
 
 	struct {
-<<<<<<< HEAD
-		struct web_buffer body;		/**< HTTP body / WS payload */
-	} request;
-
-	struct {
-		struct web_buffer body;		/**< HTTP body / WS payload */
-		struct web_buffer headers;	/**< HTTP headers */
-	} response;
-	
-	struct {
-		char name[64];
-		char ip[64];
-	} peer;
-
-	bool completed;				/**< Did we receive the complete body yet? */
-
-	enum state state;
-=======
 		struct buffer buffer;
 		struct queue queue;
 	} request, response;
->>>>>>> 4a0cb738
 
 	struct lws *wsi;
 	struct api *api;
