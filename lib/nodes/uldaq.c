--- conflicted
+++ resolved
@@ -142,6 +142,11 @@
 	return 0;
 }
 
+char * uldaq_print(struct node *n)
+{
+	return "TODO";
+}
+
 int uldaq_start(struct node *n)
 {
 	int ret;
@@ -153,7 +158,6 @@
 	unsigned int num_devs = 1, num_ranges = 0;;
 	int descriptor_index = 0;
 	UlError err = ERR_NO_ERROR;
-<<<<<<< HEAD
 	int chanCount = 1;//change this to use more than one channel
 	int index = 0;
 
@@ -162,18 +166,6 @@
 	if (u->in.buffer == 0) {
 		warn("Out of memory, unable to create scan buffer");
 		return -1;
-=======
-	Aiin.InputMode u->in.inputMode = AI_SINGLE_ENDED;
-	int chanCount = 1;//change this to use more than one channel
-	int index = 0;
-
-
-	// allocate ain buffer to receive the data
-	double *u->in.buffer = (double *) alloc(chanCount * u->sample_count * sizeof(double));
-	if (u->in.buffer == 0) {
-		warn("Out of memory, unable to create scan u->in.buffer");
-		ret = -1;
->>>>>>> 6d52a378
 	}
 
 	// Get descriptors for all of the available DAQ devices
@@ -188,72 +180,38 @@
 	}
 
 	// get a handle to the DAQ device associated with the first descriptor
-<<<<<<< HEAD
 	u->device_handle = ulCreateDaqDevice(u->devDescriptors[0]);
 	if (u->device_handle == 0) {
-=======
-	u->in.daqDeviceHandle = ulCreateDaqDevice(u->devDescriptors[0]);
-	if (u->in.daqDeviceHandle == 0) {
->>>>>>> 6d52a378
 		warn ("Unable to create a handle to the specified DAQ device");
 		return -1;
 	}
 
 	// get the analog input ranges
-<<<<<<< HEAD
 	err = getAiInfoRanges(u->device_handle, u->inputMode, &numRanges, ranges);
-=======
-	err = getAiInfoRanges(u->in.daqDeviceHandle, u->in.inputMode, &numRanges, ranges);
->>>>>>> 6d52a378
-	if (err != ERR_NO_ERROR)
-		return -1;
-
-<<<<<<< HEAD
+	if (err != ERR_NO_ERROR)
+		return -1;
+
 	err = ulConnectDaqDevice(u->device_handle);
-=======
-	err = ulConnectDaqDevice(u->in.daqDeviceHandle);
->>>>>>> 6d52a378
-	if (err != ERR_NO_ERROR)
-		return -1;
-
-<<<<<<< HEAD
-	err = ulAInLoadQueue(u->device_handle, u->queues, chanCount);
-=======
-	err = ulAInLoadQueue(u->in.daqDeviceHandle, u->in.queues, chanCount);
->>>>>>> 6d52a378
+	if (err != ERR_NO_ERROR)
+		return -1;
+
+	err = ulAInLoadQueue(u->device_handle, u->in.queues, chanCount);
 	if (err != ERR_NO_ERROR)
 		return -1;
 
 	// start the acquisition
-<<<<<<< HEAD
 	// when using the queue, the lowChan, highChan, u->inputMode, and range
 	// parameters are ignored since they are specified in u->queues
 	err = ulAInScan(u->device_handle, 0, 0, u->inputMode, 0, u->sample_count, &(u->sample_rate), u->scanOptions, u->flags, buffer);
-=======
-	//
-	// when using the queue, the lowChan, highChan, u->in.inputMode, and range
-	// parameters are ignored since they are specified in u->in.queues
-	err = ulAInScan(u->in.daqDeviceHandle, lowChan, highChan, u->in.inputMode, range, u->sample_count, &(u->sample_rate), u->scanOptions, u->flags, u->in.buffer);
->>>>>>> 6d52a378
 	if (err == ERR_NO_ERROR) {
 		ScanStatus status;
 		TransferStatus transferStatus;
 
 		// get the initial status of the acquisition
-<<<<<<< HEAD
 		ulAInScanStatus(u->device_handle, &status, &transferStatus);
 	}
 
 	return 0;
-=======
-		ulAInScanStatus(u->in.daqDeviceHandle, &status, &transferStatus);
-	}
-
-	if (ret)
-		return ret;
-
-	return ret;
->>>>>>> 6d52a378
 }
 
 int uldaq_stop(struct node *n)
@@ -261,10 +219,11 @@
 	int ret;
 	struct uldaq *u = (struct uldaq *) n->_vd;
 
-<<<<<<< HEAD
+	UlError err = ERR_NO_ERROR;
+	ScanStatus status;
 	// get the current status of the acquisition
 	err = ulAInScanStatus(u->device_handle, &status, &transferStatus);
-	UlError err = ERR_NO_ERROR;
+
 	// stop the acquisition if it is still running
 	if (status == SS_RUNNING && err == ERR_NO_ERROR)
 		ulAInScanStop(u->device_handle);
@@ -273,52 +232,26 @@
 	ulDisconnectDaqDevice(u->device_handle);
 	ulReleaseDaqDevice(u->device_handle);
 
-	free(u->in.buffer);
-
-	return 0;
-=======
+	return ret;
+}
+
+int uldaq_read(struct node *n, struct sample *smps[], unsigned cnt, unsigned *release)
+{
+	int avail;
+	struct uldaq *u = (struct uldaq *) n->_vd;
+
 	UlError err = ERR_NO_ERROR;
 	ScanStatus status;
 	// get the current status of the acquisition
-	err = ulAInScanStatus(u->in.daqDeviceHandle, &status, &transferStatus);
-
-	// stop the acquisition if it is still running
-	if (status == SS_RUNNING && err == ERR_NO_ERROR)
-		ulAInScanStop(u->in.daqDeviceHandle);
-
-	// TODO: error handling
-	ulDisconnectDaqDevice(u->in.daqDeviceHandle);
-	ulReleaseDaqDevice(u->in.daqDeviceHandle);
-
-	return ret;
->>>>>>> 6d52a378
-}
-
-int uldaq_read(struct node *n, struct sample *smps[], unsigned cnt, unsigned *release)
-{
-	int avail;
-	struct uldaq *u = (struct uldaq *) n->_vd;
-
-	UlError err = ERR_NO_ERROR;
-<<<<<<< HEAD
+	err = ulAInScanStatus(u->device_handle, &status, &transferStatus);
 	if (status == SS_RUNNING && err == ERR_NO_ERROR) {
-		// get the current status of the acquisition
-		err = ulAInScanStatus(u->device_handle, &status, &transferStatus);
-=======
-	ScanStatus status;
-	// get the current status of the acquisition
-	err = ulAInScanStatus(u->in.daqDeviceHandle, &status, &transferStatus);
-	if (status == SS_RUNNING && err == ERR_NO_ERROR) {
-
->>>>>>> 6d52a378
-
 		if (err == ERR_NO_ERROR) {
 			index = transferStatus.currentIndex;
 			int i=0;//we only read one channel
 			double currentVal = u->in.buffer[index + i];
 		}
-
-	}
+	}
+
 	return avail;
 }
 
@@ -332,12 +265,9 @@
 		.flags	= NODE_TYPE_PROVIDES_SIGNALS,
 		.size	= sizeof(struct uldaq),
 		.parse	= uldaq_parse,
-<<<<<<< HEAD
 		.init	= uldaq_init,
 		.parse	= uldaq_parse,
 		.print	= uldaq_print,
-=======
->>>>>>> 6d52a378
 		.start	= uldaq_start,
 		.stop	= uldaq_stop,
 		.read	= uldaq_read
