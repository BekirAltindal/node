/** RAW IO format
 *
 * @file
 * @author Steffen Vogel <stvogel@eonerc.rwth-aachen.de>
 * @copyright 2017-2018, Institute for Automation of Complex Power Systems, EONERC
 * @license GNU General Public License (version 3)
 *
 * VILLASnode
 *
 * This program is free software: you can redistribute it and/or modify
 * it under the terms of the GNU General Public License as published by
 * the Free Software Foundation, either version 3 of the License, or
 * any later version.
 *
 * This program is distributed in the hope that it will be useful,
 * but WITHOUT ANY WARRANTY; without even the implied warranty of
 * MERCHANTABILITY or FITNESS FOR A PARTICULAR PURPOSE.  See the
 * GNU General Public License for more details.
 *
 * You should have received a copy of the GNU General Public License
 * along with this program.  If not, see <http://www.gnu.org/licenses/>.
 *********************************************************************************/

#pragma once

#include <stdlib.h>

#ifdef __cplusplus
extern "C" {
#endif

/* float128 is currently not yet supported as htole128() functions a missing */
#if 0 && defined(__GNUC__) && defined(__linux__)
  #define HAS_128BIT
#endif

/* Forward declarations */
struct sample;

enum raw_flags {
	/** Treat the first three values as: sequenceno, seconds, nanoseconds */
	RAW_FAKE_HEADER	= (1 << 16),
<<<<<<< HEAD
	RAW_BIG_ENDIAN	= (1 << 7),	/**< Encode data in big-endian byte order */
=======
	RAW_BIG_ENDIAN	= (1 << 17),	/**< Encode data in big-endian byte order */
>>>>>>> 791b3141

	RAW_BITS_8	= (3 << 24),	/**< Pack each value as a byte. */
	RAW_BITS_16	= (4 << 24),	/**< Pack each value as a word. */
	RAW_BITS_32	= (5 << 24),	/**< Pack each value as a double word. */
	RAW_BITS_64	= (6 << 24), 	/**< Pack each value as a quad word. */
#ifdef HAS_128BIT
	RAW_128		= (7 << 24)  /**< Pack each value as a double quad word. */
#endif
};

/** Copy / read struct msg's from buffer \p buf to / fram samples \p smps. */
int raw_sprint(struct io *io, char *buf, size_t len, size_t *wbytes, struct sample *smps[], unsigned cnt);

/** Read struct sample's from buffer \p buf into samples \p smps. */
int raw_sscan(struct io *io, const char *buf, size_t len, size_t *rbytes, struct sample *smps[], unsigned cnt);

#ifdef __cplusplus
}
#endif<|MERGE_RESOLUTION|>--- conflicted
+++ resolved
@@ -40,11 +40,7 @@
 enum raw_flags {
 	/** Treat the first three values as: sequenceno, seconds, nanoseconds */
 	RAW_FAKE_HEADER	= (1 << 16),
-<<<<<<< HEAD
-	RAW_BIG_ENDIAN	= (1 << 7),	/**< Encode data in big-endian byte order */
-=======
 	RAW_BIG_ENDIAN	= (1 << 17),	/**< Encode data in big-endian byte order */
->>>>>>> 791b3141
 
 	RAW_BITS_8	= (3 << 24),	/**< Pack each value as a byte. */
 	RAW_BITS_16	= (4 << 24),	/**< Pack each value as a word. */
