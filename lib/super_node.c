--- conflicted
+++ resolved
@@ -122,33 +122,6 @@
 
 				config_set_include_dir(&cfg, dirname(cpy));
 
-<<<<<<< HEAD
-		cfg_root = config_root_setting(&sn->cfg);
-		
-		/* Little hack to properly report configuration filename in error messages
-		 * We add the uri as a "hook" object to the root setting.
-		 * See cerror() on how this info is used.
-		 */
-		config_setting_set_hook(cfg_root, strdup(uri));
-
-		/* Parse config */
-		ret = config_read(&sn->cfg, f);
-		if (ret != CONFIG_TRUE) {
-#ifdef WITH_JSON
-			/* This does not seem to be a valid libconfig configuration.
-			 * Lets try to parse it as JSON instead. */
-			json_error_t err;
-			json_t *json;
-
-			rewind(f);
-			json = json_loadf(f, 0, &err);
-			if (json) {
-				ret = json_to_config(json, cfg_root);
-				if (ret)
-					error("Failed t convert JSON to configuration file");
-			}
-			else {
-=======
 				free(cpy);
 			}
 
@@ -159,7 +132,6 @@
 
 			ret = config_read(&cfg, f);
 			if (ret != CONFIG_TRUE) {
->>>>>>> 4a0cb738
 				{ INDENT
 					warn("conf: %s in %s:%d", config_error_text(&cfg), uri, config_error_line(&cfg));
 					warn("json: %s in %s:%d:%d", err.text, err.source, err.line, err.column);
@@ -175,16 +147,8 @@
 
 			config_destroy(&cfg);
 #else
-<<<<<<< HEAD
-			{ INDENT
-				warn("%s in %s:%d", config_error_text(&sn->cfg), uri, config_error_line(&sn->cfg));
-			}
-			error("Failed to parse configuration");
-#endif
-=======
 			jerror(&err, "Failed to parse configuration file");
 #endif /* WITH_LIBCONFIG */
->>>>>>> 4a0cb738
 		}
 
 		/* Close configuration file */
@@ -493,15 +457,8 @@
 	json_decref(sn->cfg);
 	log_destroy(&sn->log);
 
-<<<<<<< HEAD
-	config_destroy(&sn->cfg);
-	
-	if (sn->uri)
-		free(sn->uri);
-=======
 	if (sn->name)
 		free(sn->name);
->>>>>>> 4a0cb738
 
 	sn->state = STATE_DESTROYED;
 
