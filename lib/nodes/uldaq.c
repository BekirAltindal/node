/** Node-type for uldaq connections.
 *
 * @file
 * @author Manuel Pitz <manuel.pitz@eonerc.rwth-aachen.de>
 * @author Steffen Vogel <stvogel@eonerc.rwth-aachen.de>
 * @copyright 2017-2018, Institute for Automation of Complex Power Systems, EONERC
 * @license GNU General Public License (version 3)
 *
 * VILLASnode
 *
 * This program is free software: you can redistribute it and/or modify
 * it under the terms of the GNU General Public License as published by
 * the Free Software Foundation, either version 3 of the License, or
 * any later version.
 *
 * This program is distributed in the hope that it will be useful,
 * but WITHOUT ANY WARRANTY; without even the implied warranty of
 * MERCHANTABILITY or FITNESS FOR A PARTICULAR PURPOSE.  See the
 * GNU General Public License for more details.
 *
 * You should have received a copy of the GNU General Public License
 * along with this program.  If not, see <http://www.gnu.org/licenses/>.
 *********************************************************************************/

#include <villas/node.h>
#include <villas/plugin.h>
#include <villas/config.h>
#include <villas/nodes/uldaq.h>
#include <villas/memory.h>

static const struct {
	const char *name;
	Range range;
} ranges[] = {
	{ "bipolar-60", BIP60VOLTS },		// -60    to +60 Volts
	{ "bipolar-30", BIP30VOLTS },		// -30    to +30 Volts
	{ "bipolar-15", BIP15VOLTS },		// -15    to +15 Volts
	{ "bipolar-20", BIP20VOLTS },		// -20    to +20 Volts
	{ "bipolar-10", BIP10VOLTS },		// -10    to +10 Volts
	{ "bipolar-5", BIP5VOLTS },		// -5     to +5 Volts
	{ "bipolar-4", BIP4VOLTS },		// -4     to +4 Volts
	{ "bipolar-2.5", BIP2PT5VOLTS },	// -2.5   to +2.5 Volts
	{ "bipolar-2", BIP2VOLTS },		// -2     to +2.0 Volts
	{ "bipolar-1.25", BIP1PT25VOLTS },	// -1.25  to +1.25 Volts
	{ "bipolar-1", BIP1VOLTS },		// -1     to +1 Volts
	{ "bipolar-0.625", BIPPT625VOLTS },	// -0.625 to +.625 Volts
	{ "bipolar-0.5", BIPPT5VOLTS },		// -0.5   to +.5 Volts
	{ "bipolar-0.25", BIPPT25VOLTS },	// -0.25  to +0.25 Volts
	{ "bipolar-0.125", BIPPT125VOLTS },	// -0.125 to +0.125 Volts
	{ "bipolar-0.2", BIPPT2VOLTS },		// -0.2   to +0.2 Volts
	{ "bipolar-0.1", BIPPT1VOLTS },		// -0.1   to +.1 Volts
	{ "bipolar-0.078", BIPPT078VOLTS },	// -0.078 to +0.078 Volts
	{ "bipolar-0.05", BIPPT05VOLTS },	// -0.05  to +.05 Volts
	{ "bipolar-0.01", BIPPT01VOLTS },	// -0.01  to +.01 Volts
	{ "bipolar-0.005", BIPPT005VOLTS },	// -0.005 to +.005 Volts
	{ "unipolar-60", UNI60VOLTS },		//  0.0   to +60 Volts
	{ "unipolar-30", UNI30VOLTS },		//  0.0   to +30 Volts
	{ "unipolar-15", UNI15VOLTS },		//  0.0   to +15 Volts
	{ "unipolar-20", UNI20VOLTS },		//  0.0   to +20 Volts
	{ "unipolar-10", UNI10VOLTS },		//  0.0   to +10 Volts
	{ "unipolar-5", UNI5VOLTS },		//  0.0   to +5 Volts
	{ "unipolar-4", UNI4VOLTS },		//  0.0   to +4 Volts
	{ "unipolar-2.5", UNI2PT5VOLTS },	//  0.0   to +2.5 Volts
	{ "unipolar-2", UNI2VOLTS },		//  0.0   to +2.0 Volts
	{ "unipolar-1.25", UNI1PT25VOLTS },	//  0.0   to +1.25 Volts
	{ "unipolar-1", UNI1VOLTS },		//  0.0   to +1 Volts
	{ "unipolar-0.625", UNIPT625VOLTS },	//  0.0   to +.625 Volts
	{ "unipolar-0.5", UNIPT5VOLTS },	//  0.0   to +.5 Volts
	{ "unipolar-0.25", UNIPT25VOLTS },	//  0.0   to +0.25 Volts
	{ "unipolar-0.125", UNIPT125VOLTS },	//  0.0   to +0.125 Volts
	{ "unipolar-0.2", UNIPT2VOLTS },	//  0.0   to +0.2 Volts
	{ "unipolar-0.1", UNIPT1VOLTS },	//  0.0   to +.1 Volts
	{ "unipolar-0.078", UNIPT078VOLTS },	//  0.0   to +0.078 Volts
	{ "unipolar-0.05", UNIPT05VOLTS },	//  0.0   to +.05 Volts
	{ "unipolar-0.01", UNIPT01VOLTS },	//  0.0   to +.01 Volts
	{ "unipolar-0.005", UNIPT005VOLTS }	//  0.0   to +.005 Volts
};

static Range uldaq_parse_range(const char *str)
{
	for (int i = 0; i < ARRAY_LEN(ranges); i++) {
		if (!strcmp(ranges[i].name, str))
			return ranges[i].range;
	}

	return -1;
}

int uldaq_init(struct node *n)
{
	struct uldaq *u = (struct uldaq *) n->_vd;

	u->in.queues = NULL;
	u->in.sample_rate = 1000;
	u->in.scan_options = (ScanOption) (SO_DEFAULTIO | SO_CONTINUOUS);
	u->in.flags = AINSCAN_FF_DEFAULT;

	return 0;
}

int uldaq_destroy(struct node *n)
{
	struct uldaq *u = (struct uldaq *) n->_vd;

	if (u->in.queues)
		free(u->in.queues);

	return 0;
}

int uldaq_parse(struct node *n, json_t *cfg)
{
	int ret;
	struct uldaq *u = (struct uldaq *) n->_vd;

	const char *range = NULL;

	size_t i;
	json_t *json_signals;
	json_t *json_signal;
	json_error_t err;

	ret = json_unpack_ex(cfg, &err, 0, "{ s: { s: o, s: d } }",
		"in",
			"signals", &json_signals,
			"sample_rate", &u->in.sample_rate,
			"range", &range
	);
	if (ret)
		jerror(&err, "Failed to parse configuration of node %s", node_name(n));

	u->in.queues = realloc(u->in.queues, sizeof(struct AiQueueElement) * list_length(&n->signals));

	json_array_foreach(json_signals, i, json_signal) {

	}

	return ret;
}

int uldaq_check(struct node *n)
{
	struct uldaq *u = (struct uldaq *) n->_vd;

	(void) u; // unused for now

	if (n->in.vectorize < 100) {
		warn("vectorize setting of node '%s' must be larger than 100", node_name(n));
		return -1;
	}

	return 0;
}

char * uldaq_print(struct node *n)
{
	return "TODO";
}

int uldaq_start(struct node *n)
{
	int ret;
	struct uldaq *u = (struct uldaq *) n->_vd;

<<<<<<< HEAD
	DaqDeviceDescriptor descriptors[ULDAQ_MAX_DEV_COUNT];
=======
>>>>>>> a59e6c04
	Range ranges[ULDAQ_MAX_RANGE_COUNT];

	UlError err = ERR_NO_ERROR;
	int chanCount = 1;//change this to use more than one channel

	// allocate a buffer to receive the data
	u->in.buffer = (double *) alloc(list_length(&n->signals) * n->in.vectorize * sizeof(double));
	if (u->in.buffer == 0) {
		warn("Out of memory, unable to create scan buffer");
		return -1;
	}

	// Get descriptors for all of the available DAQ devices
	err = ulGetDaqDeviceInventory(u->device_interface_type, descriptors, &num_devs);
	if (err != ERR_NO_ERROR)
		return -1;

	// verify at least one DAQ device is detected
	if (num_devs == 0) {
		warn("No DAQ devices are connected");
		return -1;
	}

	// get a handle to the DAQ device associated with the first descriptor
	u->device_handle = ulCreateDaqDevice(descriptors[0]);
	if (u->device_handle == 0) {
		warn ("Unable to create a handle to the specified DAQ device");
		return -1;
	}

	// get the analog input ranges
	err = getAiInfoRanges(u->device_handle, u->in.input_mode, &num_ranges, ranges);
	if (err != ERR_NO_ERROR)
		return -1;

	err = ulConnectDaqDevice(u->device_handle);
	if (err != ERR_NO_ERROR)
		return -1;

	err = ulAInLoadQueue(u->device_handle, u->in.queues, chanCount);
	if (err != ERR_NO_ERROR)
		return -1;

	// start the acquisition
	// when using the queue, the lowChan, highChan, u->in.input_mode, and range
	// parameters are ignored since they are specified in u->queues
<<<<<<< HEAD
	err = ulAInScan(u->device_handle, 0, 0, u->in.input_mode, 0, n->in.vectorize, &(u->in.sample_rate), u->in.scan_options, u->in.flags, u->in.buffer);
=======
	err = ulAInScan(u->device_handle, 0, 0, u->in.input_mode, 0, u->in.sample_count, &(u->in.sample_rate), u->in.scan_options, u->in.flags, buffer);
>>>>>>> a59e6c04
	if (err == ERR_NO_ERROR) {
		ScanStatus status;
		TransferStatus transferStatus;

		// get the initial status of the acquisition
		ulAInScanStatus(u->device_handle, &status, &transferStatus);
	}

	return ret;
}

int uldaq_stop(struct node *n)
{
	int ret;
	struct uldaq *u = (struct uldaq *) n->_vd;

	UlError err = ERR_NO_ERROR;
	ScanStatus status;
	TransferStatus transferStatus;
	// get the current status of the acquisition
	err = ulAInScanStatus(u->device_handle, &status, &transferStatus);

	// stop the acquisition if it is still running
	if (status == SS_RUNNING && err == ERR_NO_ERROR)
		ulAInScanStop(u->device_handle);

	// TODO: error handling
	ulDisconnectDaqDevice(u->device_handle);
	ulReleaseDaqDevice(u->device_handle);

	return ret;
}

int uldaq_read(struct node *n, struct sample *smps[], unsigned cnt, unsigned *release)
{
	int avail;
	struct uldaq *u = (struct uldaq *) n->_vd;

	UlError err = ERR_NO_ERROR;
	ScanStatus status;
	TransferStatus transferStatus;
	// get the current status of the acquisition
	err = ulAInScanStatus(u->device_handle, &status, &transferStatus);
	if (status == SS_RUNNING && err == ERR_NO_ERROR) {
		if (err == ERR_NO_ERROR) {
			//int index = transferStatus.currentIndex;
			//int i=0;//we only read one channel
			//double currentVal = u->in.buffer[index + i];
		}
	}

	return avail;
}


static struct plugin p = {
	.name = "uldaq",
	.description = "Read USB analog to digital converters like UL201",
	.type = PLUGIN_TYPE_NODE,
	.node = {
		.vectorize = 0,
		.flags	= NODE_TYPE_PROVIDES_SIGNALS,
		.size	= sizeof(struct uldaq),
		.parse	= uldaq_parse,
		.init	= uldaq_init,
		.destroy= uldaq_destroy,
		.print	= uldaq_print,
		.start	= uldaq_start,
		.stop	= uldaq_stop,
		.read	= uldaq_read
	}
};

REGISTER_PLUGIN(&p)
LIST_INIT_STATIC(&p.node.instances)<|MERGE_RESOLUTION|>--- conflicted
+++ resolved
@@ -162,10 +162,7 @@
 	int ret;
 	struct uldaq *u = (struct uldaq *) n->_vd;
 
-<<<<<<< HEAD
 	DaqDeviceDescriptor descriptors[ULDAQ_MAX_DEV_COUNT];
-=======
->>>>>>> a59e6c04
 	Range ranges[ULDAQ_MAX_RANGE_COUNT];
 
 	UlError err = ERR_NO_ERROR;
@@ -212,11 +209,7 @@
 	// start the acquisition
 	// when using the queue, the lowChan, highChan, u->in.input_mode, and range
 	// parameters are ignored since they are specified in u->queues
-<<<<<<< HEAD
-	err = ulAInScan(u->device_handle, 0, 0, u->in.input_mode, 0, n->in.vectorize, &(u->in.sample_rate), u->in.scan_options, u->in.flags, u->in.buffer);
-=======
-	err = ulAInScan(u->device_handle, 0, 0, u->in.input_mode, 0, u->in.sample_count, &(u->in.sample_rate), u->in.scan_options, u->in.flags, buffer);
->>>>>>> a59e6c04
+	err = ulAInScan(u->device_handle, 0, 0, u->in.input_mode, 0, u->in.sample_count, &(u->in.sample_rate), u->in.scan_options, u->in.flags, u->in.buffer);
 	if (err == ERR_NO_ERROR) {
 		ScanStatus status;
 		TransferStatus transferStatus;
