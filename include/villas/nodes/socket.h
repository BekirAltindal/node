/** Node type: socket
 *
 * This file implements the socket subtype for nodes.
 *
 * @file
 * @author Steffen Vogel <stvogel@eonerc.rwth-aachen.de>
 * @copyright 2014-2016, Institute for Automation of Complex Power Systems, EONERC
 *   This file is part of VILLASnode. All Rights Reserved. Proprietary and confidential.
 *   Unauthorized copying of this file, via any medium is strictly prohibited.
 */
/**
 * @addtogroup socket BSD Socket Node Type
 * @ingroup node
 * @{
 *********************************************************************************/

#ifndef _SOCKET_H_
#define _SOCKET_H_

#include <sys/socket.h>
#include <linux/if_packet.h>

#include "node.h"

enum socket_layer {
	SOCKET_LAYER_ETH,
	SOCKET_LAYER_IP,
	SOCKET_LAYER_UDP
};

enum socket_header {
<<<<<<< HEAD
	SOCKET_HEADER_DEFAULT,		/**< Default header in the payload, (see msg_format.h) */
	SOCKET_HEADER_GTNET_SKT		/**< No header in the payload, same as HDR_NONE*/
=======
	SOCKET_HEADER_DEFAULT,	/**> Default header in the payload, (see msg_format.h) */
	SOCKET_HEADER_NONE,	/**> No header in the payload, same as HDR_NONE*/
	SOCKET_HEADER_FAKE	/**> Same as SOCKET_HEADER_NONE but using the first three data values as: sequence, seconds & nano-seconds. */
>>>>>>> 14fc2b35
};

union sockaddr_union {
	struct sockaddr sa;
	struct sockaddr_in sin;
	struct sockaddr_in6 sin6;
	struct sockaddr_ll sll;
};

struct socket {
	int sd;				/**> The socket descriptor */
	int mark;			/**> Socket mark for netem, routing and filtering */

	enum socket_layer layer;	/**> The OSI / IP layer which should be used for this socket */
	enum socket_header header;	/**> Payload header type */

	union sockaddr_union local;	/**> Local address of the socket */
	union sockaddr_union remote;	/**> Remote address of the socket */

	struct rtnl_qdisc *tc_qdisc;	/**> libnl3: Network emulator queuing discipline */
	struct rtnl_cls *tc_classifier;	/**> libnl3: Firewall mark classifier */

	struct socket *next;		/* Linked list _per_interface_ */
};


/** @see node_vtable::init */
int socket_init(int argc, char *argv[], config_setting_t *cfg);

/** @see node_vtable::deinit */
int socket_deinit();

/** @see node_vtable::open */
int socket_open(struct node *n);

/** @see node_vtable::close */
int socket_close(struct node *n);

/** @see node_vtable::write */
int socket_write(struct node *n, struct sample *smps[], unsigned cnt);

/** @see node_vtable::read */
int socket_read(struct node *n, struct sample *smps[], unsigned cnt);

/** @see node_vtable::parse */
int socket_parse(struct node *n, config_setting_t *cfg);

/** @see node_vtable::print */
char * socket_print(struct node *n);

/** Generate printable socket address depending on the address family
 *
 * A IPv4 address is formatted as dotted decimals followed by the port/protocol number
 * A link layer address is formatted in hexadecimals digits seperated by colons and the inferface name
 *
 * @param sa	A pointer to the socket address.
 * @return	The buffer containing the textual representation of the address. The caller is responsible to free() this buffer!
 */
char * socket_print_addr(struct sockaddr *saddr);

/** Parse a socket address depending on the address family
 *
 * A IPv4 address has the follwing format: [hostname/ip]:[port/protocol]
 * A link layer address has the following format: [mac]%[interface]:[ethertype]
 *
 * @todo Add support for autodetection of address type
 *
 * @param str	A string specifiying the socket address. See description for allowed formats.
 * @param sa	A pointer to the resolved address
 * @param layer Specifies the address type in which the addr is given
 * @param flags	Flags for getaddrinfo(2)
 * @retval 0	Success. Everything went well.
 * @retval <0	Error. Something went wrong.
 */
int socket_parse_addr(const char *str, struct sockaddr *sa, enum socket_layer layer, int flags);

#endif /** _SOCKET_H_ @} */<|MERGE_RESOLUTION|>--- conflicted
+++ resolved
@@ -29,14 +29,9 @@
 };
 
 enum socket_header {
-<<<<<<< HEAD
-	SOCKET_HEADER_DEFAULT,		/**< Default header in the payload, (see msg_format.h) */
-	SOCKET_HEADER_GTNET_SKT		/**< No header in the payload, same as HDR_NONE*/
-=======
 	SOCKET_HEADER_DEFAULT,	/**> Default header in the payload, (see msg_format.h) */
 	SOCKET_HEADER_NONE,	/**> No header in the payload, same as HDR_NONE*/
 	SOCKET_HEADER_FAKE	/**> Same as SOCKET_HEADER_NONE but using the first three data values as: sequence, seconds & nano-seconds. */
->>>>>>> 14fc2b35
 };
 
 union sockaddr_union {
