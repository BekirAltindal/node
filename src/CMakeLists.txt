# CMakeLists.
#
# @author Steffen Vogel <stvogel@eonerc.rwth-aachen.de>
# @copyright 2018, Institute for Automation of Complex Power Systems, EONERC
# @license GNU General Public License (version 3)
#
# VILLASnode
#
# This program is free software: you can redistribute it and/or modify
# it under the terms of the GNU General Public License as published by
# the Free Software Foundation, either version 3 of the License, or
# any later version.
#
# This program is distributed in the hope that it will be useful,
# but WITHOUT ANY WARRANTY; without even the implied warranty of
# MERCHANTABILITY or FITNESS FOR A PARTICULAR PURPOSE.  See the
# GNU General Public License for more details.
#
# You should have received a copy of the GNU General Public License
# along with this program.  If not, see <http://www.gnu.org/licenses/>.
###################################################################################

add_executable(villas-node villas-node.cpp)
target_link_libraries(villas-node PUBLIC villas)

add_executable(villas-test-rtt villas-test-rtt.cpp)
<<<<<<< HEAD
=======
target_link_libraries(villas-test-rtt PUBLIC villas)

add_executable(villas-test-shmem villas-test-shmem.cpp)
target_link_libraries(villas-test-shmem PUBLIC villas)
>>>>>>> 1e46313d

install(
    TARGETS villas-node villas-test-rtt
    COMPONENT bin
    RUNTIME DESTINATION ${CMAKE_INSTALL_BINDIR}
)

if(WITH_WEB)
    add_executable(villas-relay villas-relay.cpp)
    target_include_directories(villas-relay PRIVATE ${LIBWEBSOCKETS_INCLUDE_DIRS} ${OPENSSL_INCLUDE_DIR} ${SPDLOG_INCLUDE_DIRS})
    target_link_libraries(villas-relay PRIVATE websockets_shared)

    install(
        TARGETS villas-relay
        COMPONENT bin
        RUNTIME DESTINATION ${CMAKE_INSTALL_BINDIR}
    )
endif()

if(WITH_IO)
    add_executable(villas-test-cmp villas-test-cmp.cpp)
    target_link_libraries(villas-test-cmp PUBLIC villas)

    add_executable(villas-convert villas-convert.cpp)
    target_link_libraries(villas-convert PUBLIC villas)

    add_executable(villas-pipe villas-pipe.cpp)
    target_link_libraries(villas-pipe PUBLIC villas)

    add_executable(villas-signal villas-signal.cpp)
    target_link_libraries(villas-signal PUBLIC villas)

    install(
        TARGETS villas-convert villas-pipe villas-signal villas-test-cmp
        COMPONENT bin
        RUNTIME DESTINATION ${CMAKE_INSTALL_BINDIR}
    )
endif()

if(WITH_IO AND WITH_HOOKS)
    add_executable(villas-hook villas-hook.cpp)
    target_link_libraries(villas-hook PUBLIC villas)

    install(
        TARGETS villas-hook
        COMPONENT bin
        RUNTIME DESTINATION ${CMAKE_INSTALL_BINDIR}
    )
endif()
<|MERGE_RESOLUTION|>--- conflicted
+++ resolved
@@ -24,13 +24,7 @@
 target_link_libraries(villas-node PUBLIC villas)
 
 add_executable(villas-test-rtt villas-test-rtt.cpp)
-<<<<<<< HEAD
-=======
 target_link_libraries(villas-test-rtt PUBLIC villas)
-
-add_executable(villas-test-shmem villas-test-shmem.cpp)
-target_link_libraries(villas-test-shmem PUBLIC villas)
->>>>>>> 1e46313d
 
 install(
     TARGETS villas-node villas-test-rtt
@@ -40,8 +34,8 @@
 
 if(WITH_WEB)
     add_executable(villas-relay villas-relay.cpp)
-    target_include_directories(villas-relay PRIVATE ${LIBWEBSOCKETS_INCLUDE_DIRS} ${OPENSSL_INCLUDE_DIR} ${SPDLOG_INCLUDE_DIRS})
-    target_link_libraries(villas-relay PRIVATE websockets_shared)
+    target_include_directories(villas-relay PRIVATE ${LIBWEBSOCKETS_INCLUDE_DIRS} ${OPENSSL_INCLUDE_DIR} ${PROJECT_SOURCE_DIR}/common/include)
+    target_link_libraries(villas-relay PRIVATE PkgConfig::LIBWEBSOCKETS villas-common spdlog)
 
     install(
         TARGETS villas-relay
@@ -58,7 +52,7 @@
     target_link_libraries(villas-convert PUBLIC villas)
 
     add_executable(villas-pipe villas-pipe.cpp)
-    target_link_libraries(villas-pipe PUBLIC villas)
+    target_link_libraries(villas-pipe PUBLIC villas Threads::Threads)
 
     add_executable(villas-signal villas-signal.cpp)
     target_link_libraries(villas-signal PUBLIC villas)
