/** Node type: Websockets (libwebsockets)
 *
 * @author Steffen Vogel <stvogel@eonerc.rwth-aachen.de>
 * @copyright 2017, Institute for Automation of Complex Power Systems, EONERC
 *********************************************************************************/

#include <stdio.h>
#include <stdlib.h>
#include <unistd.h>
#include <string.h>
#include <signal.h>

#include <libconfig.h>

<<<<<<< HEAD
#include "super_node.h"
=======
#include "nodes/websocket.h"
>>>>>>> b89b30ff
#include "webmsg_format.h"
#include "timing.h"
#include "utils.h"
#include "config.h"
#include "plugin.h"

<<<<<<< HEAD
#include "nodes/websocket.h"

/* Internal datastructures */
=======
/* Internal datastructures */
struct connection {
	enum {
		WEBSOCKET_CONNECTION_CLOSED,
		WEBSOCKET_CONNECTION_ESTABLISHED,
		WEBSOCKET_CONNECTION_ACTIVE,
		WEBSOCKET_CONNECTION_SHUTDOWN
	} state;
	
	struct node *node;
	struct lws *wsi;
	
	struct queue queue;			/**< For samples which are sent to the WebSocket */	
	
	struct {
		char name[64];
		char ip[64];
	} peer;
	
	char *_name;
};

>>>>>>> b89b30ff
struct destination {
	char *uri;
	struct lws_client_connect_info info;
};
<<<<<<< HEAD
=======

/* Private static storage */
static config_setting_t *cfg_root;		/**< Root config */
static pthread_t thread;			/**< All nodes are served by a single websocket server. This server is running in a dedicated thread. */
static struct lws_context *context;		/**< The libwebsockets server context. */
>>>>>>> b89b30ff

/* Private static storage */
static int id = 0;		/**< Highest assigned ID to websocket nodes. */

struct list connections;	/**< List of active libwebsocket connections which receive samples from all nodes (catch all) */

static int id = 0;				/**< Counter for Websocket node id field. See struct webmsg. */

struct list connections;			/**< List of active libwebsocket connections which receive samples from all nodes (catch all) */

/* Forward declarations */
<<<<<<< HEAD
static struct plugin p;

__attribute__((unused)) static int websocket_connection_init(struct websocket_connection *c)
{
	/** @todo */
	return -1;
=======
static struct node_type vt;
static int protocol_cb_http(struct lws *, enum lws_callback_reasons, void *, void *, size_t);
static int protocol_cb_live(struct lws *, enum lws_callback_reasons, void *, void *, size_t);

static struct lws_protocols protocols[] = {
	{ "http-only",	protocol_cb_http, 0, 					0 },
	{ "live",	protocol_cb_live, sizeof(struct connection),	0 },
	{ NULL }
};

static char * connection_name(struct connection *c)
{
	if (!c->_name) {
		if (c->node)
			asprintf(&c->_name, "%s (%s) for node %s", c->peer.name, c->peer.ip, node_name(c->node));
		else
			asprintf(&c->_name, "%s (%s) for all nodes", c->peer.name, c->peer.ip);
	}
	
	return c->_name;
}

static int connection_init(struct connection *c, struct lws *wsi)
{
	int ret;
	
	struct websocket *w = (struct websocket *) c->node->_vd;
	
	lws_get_peer_addresses(wsi, lws_get_socket_fd(wsi), c->peer.name, sizeof(c->peer.name), c->peer.ip, sizeof(c->peer.ip));

	info("LWS: New connection %s", connection_name(c));

	c->state = WEBSOCKET_CONNECTION_ESTABLISHED;
	c->wsi = wsi;
	
	if (c->node != NULL)
		list_push(&w->connections, c);
	else
		list_push(&connections, c);
	
	ret = queue_init(&c->queue, DEFAULT_QUEUELEN, &memtype_hugepage);
	if (ret) {
		warn("Failed to create queue for incoming websocket connection. Closing..");
		return -1;
	}

	return 0;
}

static void connection_destroy(struct connection *c)
{
	struct websocket *w = (struct websocket *) c->node->_vd;
	
	info("LWS: Connection %s closed", connection_name(c));
	
	c->state = WEBSOCKET_CONNECTION_CLOSED;
	c->wsi = NULL;
	
	if (c->node)
		list_remove(&w->connections, c);
	else
		list_remove(&connections, c);

	if (c->_name)
		free(c->_name);
	
	queue_destroy(&c->queue);
}

static void destination_destroy(struct destination *d)
{
	free(d->uri);
}

static int connection_write(struct connection *c, struct sample *smps[], unsigned cnt)
{
	int blocks, enqueued;
	char *bufs[cnt];
	
	struct websocket *w = c->node->_vd;

	switch (c->state) {
		case WEBSOCKET_CONNECTION_CLOSED:
		case WEBSOCKET_CONNECTION_SHUTDOWN:
			return -1;
		
		case WEBSOCKET_CONNECTION_ESTABLISHED:
			c->state = WEBSOCKET_CONNECTION_ACTIVE;
			/* fall through */

		case WEBSOCKET_CONNECTION_ACTIVE:
			blocks = pool_get_many(&w->pool, (void **) bufs, cnt);
			if (blocks != cnt)
				warn("Pool underrun in websocket connection: %s", connection_name(c));

			for (int i = 0; i < blocks; i++) {
				struct webmsg *msg = (struct webmsg *) (bufs[i] + LWS_PRE);
	
				msg->version  = WEBMSG_VERSION;
				msg->type     = WEBMSG_TYPE_DATA;
				msg->endian   = WEBMSG_ENDIAN_HOST;
				msg->length   = smps[i]->length;
				msg->sequence = smps[i]->sequence;
				msg->id       = w->id;
				msg->ts.sec   = smps[i]->ts.origin.tv_sec;
				msg->ts.nsec  = smps[i]->ts.origin.tv_nsec;
	
				memcpy(&msg->data, &smps[i]->data, smps[i]->length * 4);
			}

			enqueued = queue_push_many(&c->queue, (void **) bufs, cnt);
			if (enqueued != blocks)
				warn("Queue overrun in websocket connection: %s", connection_name(c));
			
			lws_callback_on_writable(c->wsi);
			break;
	}
	
	return 0;
}

static void logger(int level, const char *msg) {
	int len = strlen(msg);
	if (strchr(msg, '\n'))
		len -= 1;
	
	/* Decrease severity for some errors. */
	if (strstr(msg, "Unable to open") == msg)
		level = LLL_WARN;
		
	switch (level) {
		case LLL_ERR:   warn("LWS: %.*s", len, msg); break;
		case LLL_WARN:	warn("LWS: %.*s", len, msg); break;
		case LLL_INFO:	info("LWS: %.*s", len, msg); break;
		default:    debug(DBG_WEBSOCKET | 1, "LWS: %.*s", len, msg); break;
	}
>>>>>>> b89b30ff
}

__attribute__((unused)) static void websocket_connection_destroy(struct websocket_connection *c)
{
	if (c->_name)
		free(c->_name);
}

static char * websocket_connection_name(struct websocket_connection *c)
{
	if (!c->_name) {
		if (c->node)
			asprintf(&c->_name, "%s (%s) for node %s", c->peer.name, c->peer.ip, node_name(c->node));
		else
			asprintf(&c->_name, "%s (%s) for all nodes", c->peer.name, c->peer.ip);
	}
	
	return c->_name;
}

<<<<<<< HEAD
static int websocket_connection_write(struct websocket_connection *c, struct sample *smps[], unsigned cnt)
{
	int blocks, enqueued;
	char *bufs[cnt];
	
	struct websocket *w = c->node->_vd;

	switch (c->state) {
		case WEBSOCKET_SHUTDOWN:
			return -1;
		case WEBSOCKET_CLOSED:
			if (c->node) {
				struct websocket *w = c->node->_vd;
				list_remove(&w->connections, c);
=======
static int protocol_cb_http(struct lws *wsi, enum lws_callback_reasons reason, void *user, void *in, size_t len)
{
	switch (reason) {
		case LWS_CALLBACK_HTTP:
			if (!htdocs) {
				lws_return_http_status(wsi, HTTP_STATUS_SERVICE_UNAVAILABLE, NULL);
				goto try_to_reuse;
			}

			if (len < 1) {
				lws_return_http_status(wsi, HTTP_STATUS_BAD_REQUEST, NULL);
				goto try_to_reuse;
			}

			char *requested_uri = (char *) in;
			
			debug(DBG_WEBSOCKET | 3, "LWS: New HTTP request: %s", requested_uri);

			/* Handle default path */
			if      (!strcmp(requested_uri, "/")) {
				char *response = "HTTP/1.1 302 Found\r\n"
						 "Content-Length: 0\r\n"
						 "Location: /index.html\r\n"
						 "\r\n";
			
				lws_write(wsi, (void *) response, strlen(response), LWS_WRITE_HTTP);
			
				goto try_to_reuse;
			}
#ifdef WITH_JANSSON
			/* Return list of websocket nodes */
			else if (!strcmp(requested_uri, "/nodes.json")) {
				json_t *json_body = json_array();
								
				list_foreach(struct node *n, &vt.instances) {
					struct websocket *w = n->_vd;

					json_t *json_node = json_pack("{ s: s, s: i, s: i, s: i, s: i, s: i }",
						"name",		node_name_short(n),
						"id",		w->id,
						"connections",	list_length(&w->connections),
						"state",	n->state,
						"vectorize",	n->vectorize,
						"affinity",	n->affinity
					);
					
					/* Add all additional fields of node here.
					 * This can be used for metadata */	
					json_object_update(json_node, config_to_json(n->cfg));
					
					json_array_append_new(json_body, json_node);
				}
				
				char *body = json_dumps(json_body, JSON_INDENT(4));
					
				char *header =  "HTTP/1.1 200 OK\r\n"
						"Connection: close\r\n"
						"Content-Type: application/json\r\n"
						"\r\n";
				
				lws_write(wsi, (void *) header, strlen(header), LWS_WRITE_HTTP);
				lws_write(wsi, (void *) body,   strlen(body),   LWS_WRITE_HTTP);

				free(body);
				json_decref(json_body);
				
				return -1;
>>>>>>> b89b30ff
			}
			else
				list_remove(&connections, c);
			break;
		
		case WEBSOCKET_ESTABLISHED:
			c->state = WEBSOCKET_ACTIVE;
			/* fall through */

		case WEBSOCKET_ACTIVE:
			blocks = pool_get_many(&w->pool, (void **) bufs, cnt);
			if (blocks != cnt)
				warn("Pool underrun in websocket connection: %s", websocket_connection_name(c));

			for (int i = 0; i < blocks; i++) {
				struct webmsg *msg = (struct webmsg *) (bufs[i] + LWS_PRE);
	
				msg->version  = WEBMSG_VERSION;
				msg->type     = WEBMSG_TYPE_DATA;
				msg->endian   = WEBMSG_ENDIAN_HOST;
				msg->length   = smps[i]->length;
				msg->sequence = smps[i]->sequence;
				msg->id       = w->id;
				msg->ts.sec   = smps[i]->ts.origin.tv_sec;
				msg->ts.nsec  = smps[i]->ts.origin.tv_nsec;
	
				memcpy(&msg->data, &smps[i]->data, smps[i]->length * 4);
			}

<<<<<<< HEAD
			enqueued = queue_push_many(&c->queue, (void **) bufs, cnt);
			if (enqueued != blocks)
				warn("Queue overrun in websocket connection: %s", websocket_connection_name(c));
			
			lws_callback_on_writable(c->wsi);
			break;
=======
		default:
			return 0;
>>>>>>> b89b30ff
	}
	
	return 0;
}

<<<<<<< HEAD
static void websocket_destination_destroy(struct destination *d)
{
	free(d->uri);
}

int websocket_protocol_cb(struct lws *wsi, enum lws_callback_reasons reason, void *user, void *in, size_t len)
{
	int ret;
	struct websocket_connection *c = user;
=======
static int protocol_cb_live(struct lws *wsi, enum lws_callback_reasons reason, void *user, void *in, size_t len)
{
	int ret;
	struct connection *c = user;
>>>>>>> b89b30ff
	struct websocket *w;
	
	switch (reason) {
		case LWS_CALLBACK_CLIENT_ESTABLISHED:
		case LWS_CALLBACK_ESTABLISHED: {
			/* Get path of incoming request */
			char uri[64];
			lws_hdr_copy(wsi, uri, sizeof(uri), WSI_TOKEN_GET_URI); /* The path component of the*/
			if (strlen(uri) <= 0) {
				warn("LWS: Closing connection with invalid URL: %s", uri);
				return -1;
			}
			
			if ((uri[0] == '/' && uri[1] == 0) || uri[0] == 0){
				/* Catch all connection */
				c->node = NULL;
			}
			else {
				char *node = uri + 1;
			
				/* Search for node whose name matches the URI. */
<<<<<<< HEAD
				c->node = list_lookup(&p.node.instances, node);
=======
				c->node = list_lookup(&vt.instances, node);
>>>>>>> b89b30ff
				if (c->node == NULL) {
					warn("LWS: Closing Connection for non-existent node: %s", uri + 1);
					return -1;
				}
				
				/* Check if node is running */
<<<<<<< HEAD
				if (c->node->state != STATE_STARTED)
					return -1;
			}
			
			c->state = WEBSOCKET_ESTABLISHED;
			c->wsi = wsi;
			
			ret = queue_init(&c->queue, DEFAULT_QUEUELEN, &memtype_hugepage);
			if (ret) {
				warn("Failed to create queue for incoming websocket connection. Closing..");
				return -1;
			}

			/* Lookup peer address for debug output */
			lws_get_peer_addresses(wsi, lws_get_socket_fd(wsi), c->peer.name, sizeof(c->peer.name), c->peer.ip, sizeof(c->peer.ip));

			info("LWS: New connection %s", websocket_connection_name(c));

			if (c->node != NULL) {
				struct websocket *w = c->node->_vd;
				list_push(&w->connections, c);
			}
			else {
				list_push(&connections, c);
			}
=======
				if (c->node->state != NODE_RUNNING)
					return -1;
			}
			
			ret = connection_init(c, wsi);
			if (ret)
				return -1;
>>>>>>> b89b30ff

			return 0;
		}

		case LWS_CALLBACK_CLOSED:
<<<<<<< HEAD
			info("LWS: Connection %s closed", websocket_connection_name(c));
			
			c->state = WEBSOCKET_CLOSED;
			c->wsi = NULL;
			
			queue_destroy(&c->queue);
=======
			connection_destroy(c);
>>>>>>> b89b30ff

			return 0;
			
		case LWS_CALLBACK_CLIENT_WRITEABLE:
		case LWS_CALLBACK_SERVER_WRITEABLE: {
			w = c->node->_vd;

<<<<<<< HEAD
			if (c->node && c->node->state != STATE_STARTED)
				return -1;

			if (c->state == WEBSOCKET_SHUTDOWN) {
=======
			if (c->node && c->node->state != NODE_RUNNING)
				return -1;

			if (c->state == WEBSOCKET_CONNECTION_SHUTDOWN) {
>>>>>>> b89b30ff
				lws_close_reason(wsi, LWS_CLOSE_STATUS_GOINGAWAY, (unsigned char *) "Node stopped", 4);
				return -1;
			}

			char *buf;
			int cnt;
			while ((cnt = queue_pull(&c->queue, (void **) &buf))) {
				struct webmsg *msg = (struct webmsg *) (buf + LWS_PRE);
				
				pool_put(&w->pool, (void *) buf);
				
				ret = lws_write(wsi, (unsigned char *) msg, WEBMSG_LEN(msg->length), LWS_WRITE_BINARY);
				if (ret < WEBMSG_LEN(msg->length))
					error("Failed lws_write()");

				if (lws_send_pipe_choked(wsi))
					break;
			}

			if (queue_available(&c->queue) > 0)
				lws_callback_on_writable(wsi);

			return 0;
		}

		case LWS_CALLBACK_CLIENT_RECEIVE:
		case LWS_CALLBACK_RECEIVE: {
			w = c->node->_vd;

			if (c->node->state != STATE_STARTED)
				return -1;

			if (!lws_frame_is_binary(wsi) || len < WEBMSG_LEN(0))
<<<<<<< HEAD
				warn("LWS: Received invalid packet for connection %s", websocket_connection_name(c));
=======
				warn("LWS: Received invalid packet for connection %s", connection_name(c));
>>>>>>> b89b30ff
			
			struct webmsg *msg = (struct webmsg *) in;
			
			while ((char *) msg + WEBMSG_LEN(msg->length) <= (char *) in + len) {
				struct webmsg *msg2 = pool_get(&w->pool);
				if (!msg2) {
<<<<<<< HEAD
					warn("Pool underrun for connection %s", websocket_connection_name(c));
=======
					warn("Pool underrun for connection %s", connection_name(c));
>>>>>>> b89b30ff
					break;
				}
				
				memcpy(msg2, msg, WEBMSG_LEN(msg->length));
				
				ret = queue_push(&w->queue, msg2);
				if (ret != 1) {
<<<<<<< HEAD
					warn("Queue overrun for connection %s", websocket_connection_name(c));
=======
					warn("Queue overrun for connection %s", connection_name(c));
>>>>>>> b89b30ff
					break;
				}
				
				/* Next message */
				msg = (struct webmsg *) ((char *) msg + WEBMSG_LEN(msg->length));
			}
		
			return 0;
		}

		default:
			return 0;
	}
}

int websocket_start(struct node *n)
{
	int ret;
	struct websocket *w = n->_vd;
<<<<<<< HEAD
	
	w->id = id++;

	list_init(&w->connections);
	list_init(&w->destinations);
	
	size_t blocklen = LWS_PRE + WEBMSG_LEN(DEFAULT_VALUES);
	
	ret = pool_init(&w->pool, 64 * DEFAULT_QUEUELEN, blocklen, &memtype_hugepage);
	if (ret)
		return ret;
	
	ret = queue_init(&w->queue, DEFAULT_QUEUELEN, &memtype_hugepage);
	if (ret)
		return ret;
=======
	
	w->id = id++;

	size_t blocklen = LWS_PRE + WEBMSG_LEN(DEFAULT_VALUES);
	
	ret = pool_init(&w->pool, 64 * DEFAULT_QUEUELEN, blocklen, &memtype_hugepage);
	if (ret)
		return ret;
	
	ret = queue_init(&w->queue, DEFAULT_QUEUELEN, &memtype_hugepage);
	if (ret)
		return ret;

	/** @todo Connection to destinations via WebSocket client */
>>>>>>> b89b30ff

	return 0;
}

int websocket_stop(struct node *n)
{
	struct websocket *w = n->_vd;
	
<<<<<<< HEAD
	for (size_t i = 0; i < list_length(&w->connections); i++) {
		struct websocket_connection *c = list_at(&w->connections, i);

		c->state = WEBSOCKET_SHUTDOWN;
=======
	list_foreach(struct connection *c, &w->connections) {
		c->state = WEBSOCKET_CONNECTION_SHUTDOWN;
>>>>>>> b89b30ff
		lws_callback_on_writable(c->wsi);
	}
	
	pool_destroy(&w->pool);
	queue_destroy(&w->queue);
<<<<<<< HEAD
	
	list_destroy(&w->connections, NULL, false);
		
=======

>>>>>>> b89b30ff
	return 0;
}

int websocket_destroy(struct node *n)
{
	struct websocket *w = n->_vd;
<<<<<<< HEAD
	
	list_destroy(&w->destinations, (dtor_cb_t) websocket_destination_destroy, true);
=======

	list_destroy(&w->connections, NULL, false);
	list_destroy(&w->destinations, (dtor_cb_t) destination_destroy, true);
>>>>>>> b89b30ff

	return 0;
}

int websocket_read(struct node *n, struct sample *smps[], unsigned cnt)
{
	int got;

	struct websocket *w = n->_vd;

	struct webmsg *msgs[cnt];
<<<<<<< HEAD
	
	int got;
	
	do {
		got = queue_pull_many(&w->queue, (void **) msgs, cnt);
		pthread_yield();
	} while (got == 0);
	
=======

	got = queue_pull_many(&w->queue, (void **) msgs, cnt);	
>>>>>>> b89b30ff
	for (int i = 0; i < got; i++) {
		smps[i]->sequence  = msgs[i]->sequence;
		smps[i]->length    = msgs[i]->length;
		smps[i]->ts.origin = WEBMSG_TS(msgs[i]);
		
		memcpy(&smps[i]->data, &msgs[i]->data, WEBMSG_DATA_LEN(msgs[i]->length));
	}
	
	pool_put_many(&w->pool, (void **) msgs, got);

	return got;
}

int websocket_write(struct node *n, struct sample *smps[], unsigned cnt)
{
	struct websocket *w = n->_vd;

<<<<<<< HEAD
	
	for (size_t i = 0; i < list_length(&w->connections); i++) {
		struct websocket_connection *c = list_at(&w->connections, i);
	
		websocket_connection_write(c, smps, cnt);
	}
	
	for (size_t i = 0; i < list_length(&connections); i++) {
		struct websocket_connection *c = list_at(&connections, i);
	
		websocket_connection_write(c, smps, cnt);
	}

	return cnt;
}

=======
	list_foreach(struct connection *c, &w->connections)
		connection_write(c, smps, cnt);
	
	list_foreach(struct connection *c, &connections)
		connection_write(c, smps, cnt);

	return cnt;
}

>>>>>>> b89b30ff
int websocket_parse(struct node *n, config_setting_t *cfg)
{
	struct websocket *w = n->_vd;
	config_setting_t *cfg_dests;
	int ret;
<<<<<<< HEAD
	
=======

	list_init(&w->connections);
	list_init(&w->destinations);

>>>>>>> b89b30ff
	cfg_dests = config_setting_get_member(cfg, "destinations");
	if (cfg_dests) {
		if (!config_setting_is_array(cfg_dests))
			cerror(cfg_dests, "The 'destinations' setting must be an array of URLs");
	
		for (int i = 0; i < config_setting_length(cfg_dests); i++) {
			struct destination *d;
			const char *uri, *prot, *ads, *path;
		
			uri = config_setting_get_string_elem(cfg_dests, i);
			if (!uri)
				cerror(cfg_dests, "The 'destinations' setting must be an array of URLs");
		
			d = alloc(sizeof(struct destination));
		
			d->uri = strdup(uri);
			if (!d->uri)
				serror("Failed to allocate memory");
			
			ret = lws_parse_uri(d->uri, &prot, &ads, &d->info.port, &path);
			if (ret)
				cerror(cfg_dests, "Failed to parse websocket URI: '%s'", uri);
		
			d->info.ssl_connection = !strcmp(prot, "https");
			d->info.address = ads;
			d->info.path = path;
			d->info.protocol = prot;
			d->info.ietf_version_or_minus_one = -1;
		
			list_push(&w->destinations, d);
		}
<<<<<<< HEAD
	}
	
	return 0;
}

char * websocket_print(struct node *n)
{
	struct websocket *w = n->_vd;

	char *buf = NULL;
	
	buf = strcatf(&buf, "dests=");
	
	for (size_t i = 0; i < list_length(&w->destinations); i++) {
		struct lws_client_connect_info *in = list_at(&w->destinations, i);

		buf = strcatf(&buf, "%s://%s:%d/%s",
			in->ssl_connection ? "https" : "http",
			in->address,
			in->port,
			in->path
		);
	}
=======
	}

	return 0;
}

char * websocket_print(struct node *n)
{
	struct websocket *w = n->_vd;

	char *buf = NULL;
	
	list_foreach(struct lws_client_connect_info *in, &w->destinations) {
		buf = strcatf(&buf, "%s://%s:%d/%s",
			in->ssl_connection ? "https" : "http",
			in->address,
			in->port,
			in->path
		);
	}
>>>>>>> b89b30ff
	
	return buf;
}

static struct plugin p = {
	.name		= "websocket",
	.description	= "Send and receive samples of a WebSocket connection (libwebsockets)",
<<<<<<< HEAD
	.type		= PLUGIN_TYPE_NODE,
	.node		= {
		.vectorize	= 0, /* unlimited */
		.size		= sizeof(struct websocket),
		.start		= websocket_start,
		.stop		= websocket_stop,
		.destroy	= websocket_destroy,
		.read		= websocket_read,
		.write		= websocket_write,
		.print		= websocket_print,
		.parse		= websocket_parse,
		.instances	= LIST_INIT()
	}
=======
	.vectorize	= 0, /* unlimited */
	.size		= sizeof(struct websocket),
	.open		= websocket_open,
	.close		= websocket_close,
	.destroy	= websocket_destroy,
	.read		= websocket_read,
	.write		= websocket_write,
	.init		= websocket_init,
	.deinit		= websocket_deinit,
	.print		= websocket_print,
	.parse		= websocket_parse
>>>>>>> b89b30ff
};

REGISTER_PLUGIN(&p)<|MERGE_RESOLUTION|>--- conflicted
+++ resolved
@@ -12,87 +12,24 @@
 
 #include <libconfig.h>
 
-<<<<<<< HEAD
 #include "super_node.h"
-=======
-#include "nodes/websocket.h"
->>>>>>> b89b30ff
 #include "webmsg_format.h"
 #include "timing.h"
 #include "utils.h"
 #include "config.h"
 #include "plugin.h"
 
-<<<<<<< HEAD
 #include "nodes/websocket.h"
-
-/* Internal datastructures */
-=======
-/* Internal datastructures */
-struct connection {
-	enum {
-		WEBSOCKET_CONNECTION_CLOSED,
-		WEBSOCKET_CONNECTION_ESTABLISHED,
-		WEBSOCKET_CONNECTION_ACTIVE,
-		WEBSOCKET_CONNECTION_SHUTDOWN
-	} state;
-	
-	struct node *node;
-	struct lws *wsi;
-	
-	struct queue queue;			/**< For samples which are sent to the WebSocket */	
-	
-	struct {
-		char name[64];
-		char ip[64];
-	} peer;
-	
-	char *_name;
-};
-
->>>>>>> b89b30ff
-struct destination {
-	char *uri;
-	struct lws_client_connect_info info;
-};
-<<<<<<< HEAD
-=======
-
-/* Private static storage */
-static config_setting_t *cfg_root;		/**< Root config */
-static pthread_t thread;			/**< All nodes are served by a single websocket server. This server is running in a dedicated thread. */
-static struct lws_context *context;		/**< The libwebsockets server context. */
->>>>>>> b89b30ff
 
 /* Private static storage */
 static int id = 0;		/**< Highest assigned ID to websocket nodes. */
 
 struct list connections;	/**< List of active libwebsocket connections which receive samples from all nodes (catch all) */
 
-static int id = 0;				/**< Counter for Websocket node id field. See struct webmsg. */
-
-struct list connections;			/**< List of active libwebsocket connections which receive samples from all nodes (catch all) */
-
 /* Forward declarations */
-<<<<<<< HEAD
 static struct plugin p;
 
-__attribute__((unused)) static int websocket_connection_init(struct websocket_connection *c)
-{
-	/** @todo */
-	return -1;
-=======
-static struct node_type vt;
-static int protocol_cb_http(struct lws *, enum lws_callback_reasons, void *, void *, size_t);
-static int protocol_cb_live(struct lws *, enum lws_callback_reasons, void *, void *, size_t);
-
-static struct lws_protocols protocols[] = {
-	{ "http-only",	protocol_cb_http, 0, 					0 },
-	{ "live",	protocol_cb_live, sizeof(struct connection),	0 },
-	{ NULL }
-};
-
-static char * connection_name(struct connection *c)
+static char * websocket_connection_name(struct websocket_connection *c)
 {
 	if (!c->_name) {
 		if (c->node)
@@ -104,7 +41,7 @@
 	return c->_name;
 }
 
-static int connection_init(struct connection *c, struct lws *wsi)
+static int websocket_connection_init(struct websocket_connection *c, struct lws *wsi)
 {
 	int ret;
 	
@@ -112,7 +49,7 @@
 	
 	lws_get_peer_addresses(wsi, lws_get_socket_fd(wsi), c->peer.name, sizeof(c->peer.name), c->peer.ip, sizeof(c->peer.ip));
 
-	info("LWS: New connection %s", connection_name(c));
+	info("LWS: New connection %s", websocket_connection_name(c));
 
 	c->state = WEBSOCKET_CONNECTION_ESTABLISHED;
 	c->wsi = wsi;
@@ -131,11 +68,11 @@
 	return 0;
 }
 
-static void connection_destroy(struct connection *c)
+static void websocket_connection_destroy(struct websocket_connection *c)
 {
 	struct websocket *w = (struct websocket *) c->node->_vd;
 	
-	info("LWS: Connection %s closed", connection_name(c));
+	info("LWS: Connection %s closed", websocket_connection_name(c));
 	
 	c->state = WEBSOCKET_CONNECTION_CLOSED;
 	c->wsi = NULL;
@@ -151,12 +88,12 @@
 	queue_destroy(&c->queue);
 }
 
-static void destination_destroy(struct destination *d)
+static void websocket_destination_destroy(struct websocket_destination *d)
 {
 	free(d->uri);
 }
 
-static int connection_write(struct connection *c, struct sample *smps[], unsigned cnt)
+static int websocket_connection_write(struct websocket_connection *c, struct sample *smps[], unsigned cnt)
 {
 	int blocks, enqueued;
 	char *bufs[cnt];
@@ -167,7 +104,7 @@
 		case WEBSOCKET_CONNECTION_CLOSED:
 		case WEBSOCKET_CONNECTION_SHUTDOWN:
 			return -1;
-		
+
 		case WEBSOCKET_CONNECTION_ESTABLISHED:
 			c->state = WEBSOCKET_CONNECTION_ACTIVE;
 			/* fall through */
@@ -175,7 +112,7 @@
 		case WEBSOCKET_CONNECTION_ACTIVE:
 			blocks = pool_get_many(&w->pool, (void **) bufs, cnt);
 			if (blocks != cnt)
-				warn("Pool underrun in websocket connection: %s", connection_name(c));
+				warn("Pool underrun in websocket connection: %s", websocket_connection_name(c));
 
 			for (int i = 0; i < blocks; i++) {
 				struct webmsg *msg = (struct webmsg *) (bufs[i] + LWS_PRE);
@@ -194,7 +131,7 @@
 
 			enqueued = queue_push_many(&c->queue, (void **) bufs, cnt);
 			if (enqueued != blocks)
-				warn("Queue overrun in websocket connection: %s", connection_name(c));
+				warn("Queue overrun in websocket connection: %s", websocket_connection_name(c));
 			
 			lws_callback_on_writable(c->wsi);
 			break;
@@ -203,187 +140,10 @@
 	return 0;
 }
 
-static void logger(int level, const char *msg) {
-	int len = strlen(msg);
-	if (strchr(msg, '\n'))
-		len -= 1;
-	
-	/* Decrease severity for some errors. */
-	if (strstr(msg, "Unable to open") == msg)
-		level = LLL_WARN;
-		
-	switch (level) {
-		case LLL_ERR:   warn("LWS: %.*s", len, msg); break;
-		case LLL_WARN:	warn("LWS: %.*s", len, msg); break;
-		case LLL_INFO:	info("LWS: %.*s", len, msg); break;
-		default:    debug(DBG_WEBSOCKET | 1, "LWS: %.*s", len, msg); break;
-	}
->>>>>>> b89b30ff
-}
-
-__attribute__((unused)) static void websocket_connection_destroy(struct websocket_connection *c)
-{
-	if (c->_name)
-		free(c->_name);
-}
-
-static char * websocket_connection_name(struct websocket_connection *c)
-{
-	if (!c->_name) {
-		if (c->node)
-			asprintf(&c->_name, "%s (%s) for node %s", c->peer.name, c->peer.ip, node_name(c->node));
-		else
-			asprintf(&c->_name, "%s (%s) for all nodes", c->peer.name, c->peer.ip);
-	}
-	
-	return c->_name;
-}
-
-<<<<<<< HEAD
-static int websocket_connection_write(struct websocket_connection *c, struct sample *smps[], unsigned cnt)
-{
-	int blocks, enqueued;
-	char *bufs[cnt];
-	
-	struct websocket *w = c->node->_vd;
-
-	switch (c->state) {
-		case WEBSOCKET_SHUTDOWN:
-			return -1;
-		case WEBSOCKET_CLOSED:
-			if (c->node) {
-				struct websocket *w = c->node->_vd;
-				list_remove(&w->connections, c);
-=======
-static int protocol_cb_http(struct lws *wsi, enum lws_callback_reasons reason, void *user, void *in, size_t len)
-{
-	switch (reason) {
-		case LWS_CALLBACK_HTTP:
-			if (!htdocs) {
-				lws_return_http_status(wsi, HTTP_STATUS_SERVICE_UNAVAILABLE, NULL);
-				goto try_to_reuse;
-			}
-
-			if (len < 1) {
-				lws_return_http_status(wsi, HTTP_STATUS_BAD_REQUEST, NULL);
-				goto try_to_reuse;
-			}
-
-			char *requested_uri = (char *) in;
-			
-			debug(DBG_WEBSOCKET | 3, "LWS: New HTTP request: %s", requested_uri);
-
-			/* Handle default path */
-			if      (!strcmp(requested_uri, "/")) {
-				char *response = "HTTP/1.1 302 Found\r\n"
-						 "Content-Length: 0\r\n"
-						 "Location: /index.html\r\n"
-						 "\r\n";
-			
-				lws_write(wsi, (void *) response, strlen(response), LWS_WRITE_HTTP);
-			
-				goto try_to_reuse;
-			}
-#ifdef WITH_JANSSON
-			/* Return list of websocket nodes */
-			else if (!strcmp(requested_uri, "/nodes.json")) {
-				json_t *json_body = json_array();
-								
-				list_foreach(struct node *n, &vt.instances) {
-					struct websocket *w = n->_vd;
-
-					json_t *json_node = json_pack("{ s: s, s: i, s: i, s: i, s: i, s: i }",
-						"name",		node_name_short(n),
-						"id",		w->id,
-						"connections",	list_length(&w->connections),
-						"state",	n->state,
-						"vectorize",	n->vectorize,
-						"affinity",	n->affinity
-					);
-					
-					/* Add all additional fields of node here.
-					 * This can be used for metadata */	
-					json_object_update(json_node, config_to_json(n->cfg));
-					
-					json_array_append_new(json_body, json_node);
-				}
-				
-				char *body = json_dumps(json_body, JSON_INDENT(4));
-					
-				char *header =  "HTTP/1.1 200 OK\r\n"
-						"Connection: close\r\n"
-						"Content-Type: application/json\r\n"
-						"\r\n";
-				
-				lws_write(wsi, (void *) header, strlen(header), LWS_WRITE_HTTP);
-				lws_write(wsi, (void *) body,   strlen(body),   LWS_WRITE_HTTP);
-
-				free(body);
-				json_decref(json_body);
-				
-				return -1;
->>>>>>> b89b30ff
-			}
-			else
-				list_remove(&connections, c);
-			break;
-		
-		case WEBSOCKET_ESTABLISHED:
-			c->state = WEBSOCKET_ACTIVE;
-			/* fall through */
-
-		case WEBSOCKET_ACTIVE:
-			blocks = pool_get_many(&w->pool, (void **) bufs, cnt);
-			if (blocks != cnt)
-				warn("Pool underrun in websocket connection: %s", websocket_connection_name(c));
-
-			for (int i = 0; i < blocks; i++) {
-				struct webmsg *msg = (struct webmsg *) (bufs[i] + LWS_PRE);
-	
-				msg->version  = WEBMSG_VERSION;
-				msg->type     = WEBMSG_TYPE_DATA;
-				msg->endian   = WEBMSG_ENDIAN_HOST;
-				msg->length   = smps[i]->length;
-				msg->sequence = smps[i]->sequence;
-				msg->id       = w->id;
-				msg->ts.sec   = smps[i]->ts.origin.tv_sec;
-				msg->ts.nsec  = smps[i]->ts.origin.tv_nsec;
-	
-				memcpy(&msg->data, &smps[i]->data, smps[i]->length * 4);
-			}
-
-<<<<<<< HEAD
-			enqueued = queue_push_many(&c->queue, (void **) bufs, cnt);
-			if (enqueued != blocks)
-				warn("Queue overrun in websocket connection: %s", websocket_connection_name(c));
-			
-			lws_callback_on_writable(c->wsi);
-			break;
-=======
-		default:
-			return 0;
->>>>>>> b89b30ff
-	}
-	
-	return 0;
-}
-
-<<<<<<< HEAD
-static void websocket_destination_destroy(struct destination *d)
-{
-	free(d->uri);
-}
-
 int websocket_protocol_cb(struct lws *wsi, enum lws_callback_reasons reason, void *user, void *in, size_t len)
 {
 	int ret;
 	struct websocket_connection *c = user;
-=======
-static int protocol_cb_live(struct lws *wsi, enum lws_callback_reasons reason, void *user, void *in, size_t len)
-{
-	int ret;
-	struct connection *c = user;
->>>>>>> b89b30ff
 	struct websocket *w;
 	
 	switch (reason) {
@@ -405,85 +165,36 @@
 				char *node = uri + 1;
 			
 				/* Search for node whose name matches the URI. */
-<<<<<<< HEAD
 				c->node = list_lookup(&p.node.instances, node);
-=======
-				c->node = list_lookup(&vt.instances, node);
->>>>>>> b89b30ff
 				if (c->node == NULL) {
 					warn("LWS: Closing Connection for non-existent node: %s", uri + 1);
 					return -1;
 				}
 				
 				/* Check if node is running */
-<<<<<<< HEAD
 				if (c->node->state != STATE_STARTED)
 					return -1;
 			}
 			
-			c->state = WEBSOCKET_ESTABLISHED;
-			c->wsi = wsi;
-			
-			ret = queue_init(&c->queue, DEFAULT_QUEUELEN, &memtype_hugepage);
-			if (ret) {
-				warn("Failed to create queue for incoming websocket connection. Closing..");
-				return -1;
-			}
-
-			/* Lookup peer address for debug output */
-			lws_get_peer_addresses(wsi, lws_get_socket_fd(wsi), c->peer.name, sizeof(c->peer.name), c->peer.ip, sizeof(c->peer.ip));
-
-			info("LWS: New connection %s", websocket_connection_name(c));
-
-			if (c->node != NULL) {
-				struct websocket *w = c->node->_vd;
-				list_push(&w->connections, c);
-			}
-			else {
-				list_push(&connections, c);
-			}
-=======
-				if (c->node->state != NODE_RUNNING)
-					return -1;
-			}
-			
-			ret = connection_init(c, wsi);
+			ret = websocket_connection_init(c, wsi);
 			if (ret)
 				return -1;
->>>>>>> b89b30ff
 
 			return 0;
 		}
 
 		case LWS_CALLBACK_CLOSED:
-<<<<<<< HEAD
-			info("LWS: Connection %s closed", websocket_connection_name(c));
-			
-			c->state = WEBSOCKET_CLOSED;
-			c->wsi = NULL;
-			
-			queue_destroy(&c->queue);
-=======
-			connection_destroy(c);
->>>>>>> b89b30ff
-
+			websocket_connection_destroy(c);
 			return 0;
 			
 		case LWS_CALLBACK_CLIENT_WRITEABLE:
-		case LWS_CALLBACK_SERVER_WRITEABLE: {
+		case LWS_CALLBACK_SERVER_WRITEABLE:
 			w = c->node->_vd;
 
-<<<<<<< HEAD
 			if (c->node && c->node->state != STATE_STARTED)
 				return -1;
 
-			if (c->state == WEBSOCKET_SHUTDOWN) {
-=======
-			if (c->node && c->node->state != NODE_RUNNING)
-				return -1;
-
 			if (c->state == WEBSOCKET_CONNECTION_SHUTDOWN) {
->>>>>>> b89b30ff
 				lws_close_reason(wsi, LWS_CLOSE_STATUS_GOINGAWAY, (unsigned char *) "Node stopped", 4);
 				return -1;
 			}
@@ -507,7 +218,6 @@
 				lws_callback_on_writable(wsi);
 
 			return 0;
-		}
 
 		case LWS_CALLBACK_CLIENT_RECEIVE:
 		case LWS_CALLBACK_RECEIVE: {
@@ -517,22 +227,14 @@
 				return -1;
 
 			if (!lws_frame_is_binary(wsi) || len < WEBMSG_LEN(0))
-<<<<<<< HEAD
 				warn("LWS: Received invalid packet for connection %s", websocket_connection_name(c));
-=======
-				warn("LWS: Received invalid packet for connection %s", connection_name(c));
->>>>>>> b89b30ff
 			
 			struct webmsg *msg = (struct webmsg *) in;
 			
 			while ((char *) msg + WEBMSG_LEN(msg->length) <= (char *) in + len) {
 				struct webmsg *msg2 = pool_get(&w->pool);
 				if (!msg2) {
-<<<<<<< HEAD
 					warn("Pool underrun for connection %s", websocket_connection_name(c));
-=======
-					warn("Pool underrun for connection %s", connection_name(c));
->>>>>>> b89b30ff
 					break;
 				}
 				
@@ -540,11 +242,7 @@
 				
 				ret = queue_push(&w->queue, msg2);
 				if (ret != 1) {
-<<<<<<< HEAD
 					warn("Queue overrun for connection %s", websocket_connection_name(c));
-=======
-					warn("Queue overrun for connection %s", connection_name(c));
->>>>>>> b89b30ff
 					break;
 				}
 				
@@ -564,13 +262,9 @@
 {
 	int ret;
 	struct websocket *w = n->_vd;
-<<<<<<< HEAD
 	
 	w->id = id++;
 
-	list_init(&w->connections);
-	list_init(&w->destinations);
-	
 	size_t blocklen = LWS_PRE + WEBMSG_LEN(DEFAULT_VALUES);
 	
 	ret = pool_init(&w->pool, 64 * DEFAULT_QUEUELEN, blocklen, &memtype_hugepage);
@@ -580,22 +274,8 @@
 	ret = queue_init(&w->queue, DEFAULT_QUEUELEN, &memtype_hugepage);
 	if (ret)
 		return ret;
-=======
-	
-	w->id = id++;
-
-	size_t blocklen = LWS_PRE + WEBMSG_LEN(DEFAULT_VALUES);
-	
-	ret = pool_init(&w->pool, 64 * DEFAULT_QUEUELEN, blocklen, &memtype_hugepage);
-	if (ret)
-		return ret;
-	
-	ret = queue_init(&w->queue, DEFAULT_QUEUELEN, &memtype_hugepage);
-	if (ret)
-		return ret;
 
 	/** @todo Connection to destinations via WebSocket client */
->>>>>>> b89b30ff
 
 	return 0;
 }
@@ -604,41 +284,26 @@
 {
 	struct websocket *w = n->_vd;
 	
-<<<<<<< HEAD
 	for (size_t i = 0; i < list_length(&w->connections); i++) {
 		struct websocket_connection *c = list_at(&w->connections, i);
 
-		c->state = WEBSOCKET_SHUTDOWN;
-=======
-	list_foreach(struct connection *c, &w->connections) {
 		c->state = WEBSOCKET_CONNECTION_SHUTDOWN;
->>>>>>> b89b30ff
+
 		lws_callback_on_writable(c->wsi);
 	}
 	
 	pool_destroy(&w->pool);
 	queue_destroy(&w->queue);
-<<<<<<< HEAD
-	
+
+	return 0;
+}
+
+int websocket_destroy(struct node *n)
+{
+	struct websocket *w = n->_vd;
+
 	list_destroy(&w->connections, NULL, false);
-		
-=======
-
->>>>>>> b89b30ff
-	return 0;
-}
-
-int websocket_destroy(struct node *n)
-{
-	struct websocket *w = n->_vd;
-<<<<<<< HEAD
-	
 	list_destroy(&w->destinations, (dtor_cb_t) websocket_destination_destroy, true);
-=======
-
-	list_destroy(&w->connections, NULL, false);
-	list_destroy(&w->destinations, (dtor_cb_t) destination_destroy, true);
->>>>>>> b89b30ff
 
 	return 0;
 }
@@ -650,19 +315,8 @@
 	struct websocket *w = n->_vd;
 
 	struct webmsg *msgs[cnt];
-<<<<<<< HEAD
-	
-	int got;
-	
-	do {
-		got = queue_pull_many(&w->queue, (void **) msgs, cnt);
-		pthread_yield();
-	} while (got == 0);
-	
-=======
 
 	got = queue_pull_many(&w->queue, (void **) msgs, cnt);	
->>>>>>> b89b30ff
 	for (int i = 0; i < got; i++) {
 		smps[i]->sequence  = msgs[i]->sequence;
 		smps[i]->length    = msgs[i]->length;
@@ -680,8 +334,6 @@
 {
 	struct websocket *w = n->_vd;
 
-<<<<<<< HEAD
-	
 	for (size_t i = 0; i < list_length(&w->connections); i++) {
 		struct websocket_connection *c = list_at(&w->connections, i);
 	
@@ -697,64 +349,47 @@
 	return cnt;
 }
 
-=======
-	list_foreach(struct connection *c, &w->connections)
-		connection_write(c, smps, cnt);
-	
-	list_foreach(struct connection *c, &connections)
-		connection_write(c, smps, cnt);
-
-	return cnt;
-}
-
->>>>>>> b89b30ff
 int websocket_parse(struct node *n, config_setting_t *cfg)
 {
 	struct websocket *w = n->_vd;
 	config_setting_t *cfg_dests;
 	int ret;
-<<<<<<< HEAD
-	
-=======
 
 	list_init(&w->connections);
 	list_init(&w->destinations);
 
->>>>>>> b89b30ff
 	cfg_dests = config_setting_get_member(cfg, "destinations");
 	if (cfg_dests) {
 		if (!config_setting_is_array(cfg_dests))
 			cerror(cfg_dests, "The 'destinations' setting must be an array of URLs");
 	
 		for (int i = 0; i < config_setting_length(cfg_dests); i++) {
-			struct destination *d;
 			const char *uri, *prot, *ads, *path;
 		
 			uri = config_setting_get_string_elem(cfg_dests, i);
 			if (!uri)
 				cerror(cfg_dests, "The 'destinations' setting must be an array of URLs");
 		
-			d = alloc(sizeof(struct destination));
-		
-			d->uri = strdup(uri);
-			if (!d->uri)
+			struct websocket_destination d;
+		
+			d.uri = strdup(uri);
+			if (!d.uri)
 				serror("Failed to allocate memory");
 			
-			ret = lws_parse_uri(d->uri, &prot, &ads, &d->info.port, &path);
+			ret = lws_parse_uri(d.uri, &prot, &ads, &d.info.port, &path);
 			if (ret)
 				cerror(cfg_dests, "Failed to parse websocket URI: '%s'", uri);
 		
-			d->info.ssl_connection = !strcmp(prot, "https");
-			d->info.address = ads;
-			d->info.path = path;
-			d->info.protocol = prot;
-			d->info.ietf_version_or_minus_one = -1;
-		
-			list_push(&w->destinations, d);
+			d.info.ssl_connection = !strcmp(prot, "https");
+			d.info.address = ads;
+			d.info.path = path;
+			d.info.protocol = prot;
+			d.info.ietf_version_or_minus_one = -1;
+		
+			list_push(&w->destinations, memdup(&d, sizeof(d)));
 		}
-<<<<<<< HEAD
-	}
-	
+	}
+
 	return 0;
 }
 
@@ -776,27 +411,6 @@
 			in->path
 		);
 	}
-=======
-	}
-
-	return 0;
-}
-
-char * websocket_print(struct node *n)
-{
-	struct websocket *w = n->_vd;
-
-	char *buf = NULL;
-	
-	list_foreach(struct lws_client_connect_info *in, &w->destinations) {
-		buf = strcatf(&buf, "%s://%s:%d/%s",
-			in->ssl_connection ? "https" : "http",
-			in->address,
-			in->port,
-			in->path
-		);
-	}
->>>>>>> b89b30ff
 	
 	return buf;
 }
@@ -804,7 +418,6 @@
 static struct plugin p = {
 	.name		= "websocket",
 	.description	= "Send and receive samples of a WebSocket connection (libwebsockets)",
-<<<<<<< HEAD
 	.type		= PLUGIN_TYPE_NODE,
 	.node		= {
 		.vectorize	= 0, /* unlimited */
@@ -818,19 +431,6 @@
 		.parse		= websocket_parse,
 		.instances	= LIST_INIT()
 	}
-=======
-	.vectorize	= 0, /* unlimited */
-	.size		= sizeof(struct websocket),
-	.open		= websocket_open,
-	.close		= websocket_close,
-	.destroy	= websocket_destroy,
-	.read		= websocket_read,
-	.write		= websocket_write,
-	.init		= websocket_init,
-	.deinit		= websocket_deinit,
-	.print		= websocket_print,
-	.parse		= websocket_parse
->>>>>>> b89b30ff
 };
 
 REGISTER_PLUGIN(&p)