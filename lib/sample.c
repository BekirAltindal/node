--- conflicted
+++ resolved
@@ -20,7 +20,7 @@
 		return ret;
 
 	for (int i = 0; i < ret; i++)
-		smps[i]->capacity = (p->blocksz - sizeof(**smps)) / sizeof(smps[0]->values[0]);
+		smps[i]->capacity = (p->blocksz - sizeof(**smps)) / sizeof(smps[0]->data[0]);
 
 	return ret;
 }
@@ -109,14 +109,8 @@
 	                 s->length < s->capacity;
 	     ptr  = end, s->length++) {
 
-<<<<<<< HEAD
-		/** @todo We only support floating point values at the moment */
-		s->data[s->length].f = strtod(ptr, &end);
-=======
-		s->values[s->length].f = strtod(ptr, &end); /** @todo We only support floating point values at the moment */
->>>>>>> 4d67e6ef
-
-		if (end == ptr) /* there are no valid FP values anymore */
+		s->data[s->length].f = strtod(ptr, &end); /** @todo We only support floating point values at the moment */
+		if (end == ptr) /* There are no valid FP values anymore */
 			break;
 	}
 	
