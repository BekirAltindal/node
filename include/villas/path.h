/** Message paths
 *
 * @file
 * @author Steffen Vogel <stvogel@eonerc.rwth-aachen.de>
 * @copyright 2017, Institute for Automation of Complex Power Systems, EONERC
 */
/** A path connects one input node to multiple output nodes (1-to-n).
 *
 * @addtogroup path Path
 * @{
 *********************************************************************************/

#pragma once

#include <pthread.h>
#include <libconfig.h>

#include "list.h"
#include "config.h"
#include "hist.h"
#include "node.h"
#include "msg.h"
#include "queue.h"
#include "pool.h"
#include "stats.h"

/* Forward declarations */
typedef struct config_setting_t config_setting_t;

struct path_source
{
	struct node *node;
	struct pool pool;
	int samplelen;
	pthread_t tid;	
};

struct path_destination
{
	struct node *node;
	struct queue queue;
	int queuelen;
	pthread_t tid;
};

/** The datastructure for a path. */
struct path
{
	enum {
		PATH_INVALID,		/**< Path is invalid. */
		PATH_INITIALIZED,	/**< Path queues, memory pools & hook system initialized. */
		PATH_RUNNING,		/**< Path is currently running. */
		PATH_STOPPED,		/**< Path has been stopped. */
		PATH_DESTROYED		/**< Path is destroyed. */
	} state;			/**< Path state */
	
	/* Each path has a single source and multiple destinations */
	struct path_source *source;	/**< Pointer to the incoming node */
	struct list destinations;	/**< List of all outgoing nodes (struct path_destination). */

	struct list hooks;		/**< List of function pointers to hooks */

	int enabled;			/**< Is this path enabled */
	int reverse;			/**< This path as a matching reverse path */

	pthread_t tid;			/**< The thread id for this path */
	
	char *_name;			/**< Singleton: A string which is used to print this path to screen. */
	
	struct stats *stats;		/**< Statistic counters. This is a pointer to the statistic hooks private data. */
	
	config_setting_t *cfg;		/**< A pointer to the libconfig object which instantiated this path */
};

/** Allocate memory for a new path */
struct path * path_create();

/** Initialize internal data structures. */
int path_init(struct path *p);

/** Destroy path by freeing dynamically allocated memory.
 *
 * @param i A pointer to the path structure.
 */
int path_destroy(struct path *p);

/** Start a path.
 *
 * Start a new pthread for receiving/sending messages over this path.
 *
 * @param p A pointer to the path structure.
 * @retval 0 Success. Everything went well.
 * @retval <0 Error. Something went wrong.
 */
int path_start(struct path *p);

/** Stop a path.
 *
 * @param p A pointer to the path structure.
 * @retval 0 Success. Everything went well.
 * @retval <0 Error. Something went wrong.
 */
int path_stop(struct path *p);

/** Show some basic statistics for a path.
 *
 * @param p A pointer to the path structure.
 */
void path_print_stats(struct path *p);

/** Fills the provided buffer with a string representation of the path.
 *
 * Format: source => [ dest1 dest2 dest3 ]
 *
 * @param p A pointer to the path structure.
 * @return A pointer to a string containing a textual representation of the path.
 */
const char * path_name(struct path *p);

/** Reverse a path */
int path_reverse(struct path *p, struct path *r);

/** Check if node is used as source or destination of a path. */
int path_uses_node(struct path *p, struct node *n);

<<<<<<< HEAD
/** @} */
=======
/** Parse a single path and add it to the global configuration.
 *
 * @param cfg A libconfig object pointing to the path
 * @param p Pointer to the allocated memory for this path
 * @param nodes A linked list of all existing nodes
 * @param set The global configuration structure
 * @retval 0 Success. Everything went well.
 * @retval <0 Error. Something went wrong.
 */
int path_parse(struct path *p, config_setting_t *cfg, struct list *nodes, struct settings *set);

#endif /** _PATH_H_ @} */
>>>>>>> c84df390
<|MERGE_RESOLUTION|>--- conflicted
+++ resolved
@@ -3,12 +3,13 @@
  * @file
  * @author Steffen Vogel <stvogel@eonerc.rwth-aachen.de>
  * @copyright 2017, Institute for Automation of Complex Power Systems, EONERC
- */
+ *********************************************************************************/
+
 /** A path connects one input node to multiple output nodes (1-to-n).
  *
  * @addtogroup path Path
  * @{
- *********************************************************************************/
+ */
 
 #pragma once
 
@@ -25,7 +26,7 @@
 #include "stats.h"
 
 /* Forward declarations */
-typedef struct config_setting_t config_setting_t;
+struct cfg;
 
 struct path_source
 {
@@ -76,7 +77,10 @@
 struct path * path_create();
 
 /** Initialize internal data structures. */
-int path_init(struct path *p);
+int path_init(struct path *p, struct cfg *cfg);
+
+/** Check if path configuration is proper. */
+int path_check(struct path *p);
 
 /** Destroy path by freeing dynamically allocated memory.
  *
@@ -123,19 +127,14 @@
 /** Check if node is used as source or destination of a path. */
 int path_uses_node(struct path *p, struct node *n);
 
-<<<<<<< HEAD
-/** @} */
-=======
 /** Parse a single path and add it to the global configuration.
  *
  * @param cfg A libconfig object pointing to the path
  * @param p Pointer to the allocated memory for this path
  * @param nodes A linked list of all existing nodes
- * @param set The global configuration structure
  * @retval 0 Success. Everything went well.
  * @retval <0 Error. Something went wrong.
  */
-int path_parse(struct path *p, config_setting_t *cfg, struct list *nodes, struct settings *set);
+int path_parse(struct path *p, config_setting_t *cfg, struct list *nodes);
 
-#endif /** _PATH_H_ @} */
->>>>>>> c84df390
+/** @} */