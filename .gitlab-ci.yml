variables:
  GIT_STRATEGY: fetch
  GIT_SUBMODULE_STRATEGY: recursive
  PREFIX: /usr/
  RSYNC_OPTS: --recursive --ignore-missing-args --chown ${DEPLOY_USER}:${DEPLOY_USER}
  CRITERION_OPTS: --ignore-warnings
  DOCKER_TAG: ${CI_COMMIT_TAG}
  DOCKER_TAG_DEV: ${CI_COMMIT_REF_NAME}
  DOCKER_IMAGE: villas/node
  DOCKER_IMAGE_DEV: villas/node-dev

stages:
  - prepare
  - build
  - build2
  - test
  - deploy
  - docker

# For some reason, GitLab CI prunes the contents of the submodules so we need to restore them.
before_script:
  - git submodule foreach git checkout .

# Stage: prepare
##############################################################################

# Build docker image which is used to build & test VILLASnode
docker-dev:
  stage: prepare
  script:
    - docker build
        --file packaging/docker/Dockerfile.dev
        --tag ${DOCKER_IMAGE_DEV}:${DOCKER_TAG_DEV} .
  tags:
    - shell
    - linux

# Stage: build
##############################################################################

build:source:
  stage: build
  script:
    - mkdir -p build && cd build
    - cmake ..
    - make
  artifacts:
    expire_in: 1 week
    name: ${CI_PROJECT_NAME}-${CI_BUILD_REF}
    paths:
      - build/
  image: ${DOCKER_IMAGE_DEV}:${DOCKER_TAG_DEV}
  tags:
    - docker

build:docs:
  stage: build
  artifacts:
    name: ${CI_PROJECT_NAME}-doc-${CI_BUILD_REF}
    paths:
      - build/doc/
  script:
    - mkdir -p build && cd build
    - cmake ..
    - make doc
  image: ${DOCKER_IMAGE_DEV}:${DOCKER_TAG_DEV}
  tags:
    - docker
  only:
    - tags
    - master

build2:packages:
  stage: build2
  dependencies:
    - build:docs
  script:
    - mkdir -p build && cd build
    - cmake ..
    - make package
  artifacts:
    expire_in: 1 week
    name: ${CI_PROJECT_NAME}-packages-${CI_BUILD_REF}
    paths:
      - build/*.tar.gz
      - build/*.rpm
  image: ${DOCKER_IMAGE_DEV}:${DOCKER_TAG_DEV}
  tags:
    - docker
  only:
    - tags
    - master


# Stage: test
##############################################################################

test:unit:
  stage: test
  dependencies:
    - build:source
  script:
    - mkdir -p build && cd build
    - cmake .. && make unit-tests
    - "tests/unit/unit-tests || true"
  image: ${DOCKER_IMAGE_DEV}:${DOCKER_TAG_DEV}
  tags:
    - docker

test:integration:
  stage: test
  dependencies:
    - build:source
  script:
    - mkdir -p build && cd build
    - cmake ..
    - make run-integration-tests
  artifacts:
    name: ${CI_PROJECT_NAME}-integration-tests-${CI_BUILD_REF}
    when: always
    paths:
      - build/tests/integration/
  image: ${DOCKER_IMAGE_DEV}:${DOCKER_TAG_DEV}
  tags:
    - docker

# Stage: deploy
##############################################################################

deploy:web:
  stage: deploy
  script:
    - ssh ${DEPLOY_USER}@${DEPLOY_HOST} mkdir -p ${DEPLOY_PATH}/{coverage,doc}/${CI_BUILD_REF_NAME}/
    - rsync ${RSYNC_OPTS} build/doc/html/                   ${DEPLOY_USER}@${DEPLOY_HOST}:${DEPLOY_PATH}/doc/$CI_BUILD_REF_NAME/
    - rsync ${RSYNC_OPTS} web/                              ${DEPLOY_USER}@${DEPLOY_HOST}:${DEPLOY_PATH}/
  dependencies:
    - build:docs
  only:
    - tags
  tags:
    - villas-deploy

deploy:packages:
  stage: deploy
  script:
    - ssh ${DEPLOY_USER}@${DEPLOY_HOST} mkdir -p ${DEPLOY_PATH}/{dist,../packages}
    - rsync ${RSYNC_OPTS} build/*.rpm ${DEPLOY_USER}@${DEPLOY_HOST}:${DEPLOY_PATH}/../packages/x86_64/
    - rsync ${RSYNC_OPTS} build/*.tar.gz ${DEPLOY_USER}@${DEPLOY_HOST}:${DEPLOY_PATH}/dist/
    - ssh ${DEPLOY_USER}@${DEPLOY_HOST} createrepo ${DEPLOY_PATH}/../packages
  dependencies:
    - build2:packages
  tags:
    - villas-deploy
  only:
    - tags

# Stage: docker
##############################################################################

docker:
  stage: docker
  script:
    - docker build
        --build-arg BUILDER_IMAGE=${DOCKER_IMAGE_DEV}:${DOCKER_TAG_DEV}
        --file packaging/docker/Dockerfile.app
<<<<<<< HEAD
        --tag ${DOCKER_IMAGE}:${DOCKER_TAG_DEV} .
=======
        --tag ${DOCKER_IMAGE}:${DOCKER_TAG} .
    - docker push ${DOCKER_IMAGE}:${DOCKER_TAG}
>>>>>>> 6a2829aa
    - docker push ${DOCKER_IMAGE_DEV}:${DOCKER_TAG_DEV}
  tags:
    - shell
    - linux<|MERGE_RESOLUTION|>--- conflicted
+++ resolved
@@ -163,12 +163,8 @@
     - docker build
         --build-arg BUILDER_IMAGE=${DOCKER_IMAGE_DEV}:${DOCKER_TAG_DEV}
         --file packaging/docker/Dockerfile.app
-<<<<<<< HEAD
-        --tag ${DOCKER_IMAGE}:${DOCKER_TAG_DEV} .
-=======
         --tag ${DOCKER_IMAGE}:${DOCKER_TAG} .
     - docker push ${DOCKER_IMAGE}:${DOCKER_TAG}
->>>>>>> 6a2829aa
     - docker push ${DOCKER_IMAGE_DEV}:${DOCKER_TAG_DEV}
   tags:
     - shell
