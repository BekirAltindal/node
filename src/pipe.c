--- conflicted
+++ resolved
@@ -93,11 +93,7 @@
 	sendd.started = true;
 	
 	/* Initialize memory */
-<<<<<<< HEAD
 	ret = pool_init(&sendd.pool, LOG2_CEIL(node->vectorize), SAMPLE_LEN(DEFAULT_VALUES), &memtype_hugepage);
-=======
-	ret = pool_init(&sendd.pool, node->vectorize, SAMPLE_LEN(DEFAULT_VALUES), &memtype_hugepage);
->>>>>>> 9dab1202
 	if (ret < 0)
 		error("Failed to allocate memory for receive pool.");
 	
@@ -141,11 +137,7 @@
 	recvv.started = true;
 	
 	/* Initialize memory */
-<<<<<<< HEAD
 	ret = pool_init(&recvv.pool, LOG2_CEIL(node->vectorize), SAMPLE_LEN(DEFAULT_VALUES), &memtype_hugepage);
-=======
-	ret = pool_init(&recvv.pool, node->vectorize, SAMPLE_LEN(DEFAULT_VALUES), &memtype_hugepage);
->>>>>>> 9dab1202
 	if (ret < 0)
 		error("Failed to allocate memory for receive pool.");
 	
