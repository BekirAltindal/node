--- conflicted
+++ resolved
@@ -52,10 +52,6 @@
 	  { "/etc/machine-id", "0d8399d0216314f083b9ed2053a354a8" }, \
 	  { "/dev/sda2", "\x53\xf6\xb5\xeb\x8b\x16\x46\xdc\x8d\x8f\x5b\x70\xb8\xc9\x1a\x2a", 0x468 } }
 
-<<<<<<< HEAD
-/* Hook function configuration */
-#define HOOK_FIR_INDEX		 1	/**< The first value of message should be filtered. */
-=======
 /* Hard coded configuration of hook functions */
 #define HOOK_FIR_INDEX		0	/**< Which value inside a message should be filtered? */
 #define HOOK_FIR_COEFFS		{ -0.003658148158728, -0.008882653268281, 0.008001024183003,	\
@@ -63,7 +59,6 @@
 				  0.3040703593515,     0.2035239551043,   0.08090485991761,	\
 				  0.008001024183003,  -0.008882653268281,-0.003658148158728 }
 	
->>>>>>> acd72ea5
 #define HOOK_TS_INDEX		-1	/**< The last value of message should be overwritten by a timestamp. */
 #define HOOK_DECIMATE_RATIO 	30	/**< Only forward every 30th message to the destination nodes. */
 
