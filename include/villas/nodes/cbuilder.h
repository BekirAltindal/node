/** Node type: Wrapper around RSCAD CBuilder model
 *
 * @file
 * @author Steffen Vogel <stvogel@eonerc.rwth-aachen.de>
<<<<<<< HEAD
 * @copyright 2015-2016, Steffen Vogel
 *   This file is part of VILLASnode. All Rights Reserved. Proprietary and confidential.
 *   Unauthorized copying of this file, via any medium is strictly prohibited.
 */
/**
 * @addtogroup cbuilder RTDS CBuilder model node
 * @ingroup node
 * @{
 *********************************************************************************/
=======
 * @copyright 2016, Steffen Vogel
 **********************************************************************************/
>>>>>>> 81bcd7b3
 
#pragma once

#include <pthread.h>

#include "list.h"

/* Forward declaration */
struct cbuilder;

struct cbuilder_model {
	char *name;

	void (*code)();
	void (*ram)();
	
	int (*init)(struct cbuilder *cb);
	int (*read)(float inputs[], int len);
	int (*write)(float outputs[], int len);
};

struct cbuilder {
	unsigned long step, read;
	double timestep;

	struct cbuilder_model *model;
	
	float *params;
	int paramlen;

	/* This mutex and cv are used to protect model parameters, input & outputs
	 *
	 * The cbuilder_read() function will wait for the completion of a simulation step
	 * before returning.
	 * The simulation step is triggerd by a call to cbuilder_write().
	 */
	pthread_mutex_t mtx;
	pthread_cond_t cv;
};

/** @} */<|MERGE_RESOLUTION|>--- conflicted
+++ resolved
@@ -2,20 +2,13 @@
  *
  * @file
  * @author Steffen Vogel <stvogel@eonerc.rwth-aachen.de>
-<<<<<<< HEAD
- * @copyright 2015-2016, Steffen Vogel
- *   This file is part of VILLASnode. All Rights Reserved. Proprietary and confidential.
- *   Unauthorized copying of this file, via any medium is strictly prohibited.
+ * @copyright 2016, Steffen Vogel
  */
 /**
  * @addtogroup cbuilder RTDS CBuilder model node
  * @ingroup node
  * @{
  *********************************************************************************/
-=======
- * @copyright 2016, Steffen Vogel
- **********************************************************************************/
->>>>>>> 81bcd7b3
  
 #pragma once
 
