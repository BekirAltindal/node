/** Static server configuration
 *
 * This file contains some compiled-in settings.
 * This settings are not part of the configuration file.
 *
 * @file
 * @author Steffen Vogel <stvogel@eonerc.rwth-aachen.de>
 * @copyright 2017, Institute for Automation of Complex Power Systems, EONERC
 *********************************************************************************/

#pragma once

#ifndef _GIT_REV
  #define _GIT_REV		"nogit"
#endif

/** The version number of VILLASnode */
#define VERSION			"v0.6-" _GIT_REV

/** Default number of values in a sample */
#define DEFAULT_VALUES		64
#define DEFAULT_QUEUELEN	1024

/** Number of hugepages which are requested from the the kernel.
 * @see https://www.kernel.org/doc/Documentation/vm/hugetlbpage.txt */
#define DEFAULT_NR_HUGEPAGES	25

/** Width of log output in characters */
#define LOG_WIDTH		132

/** Socket priority */
#define SOCKET_PRIO		7

/* Protocol numbers */
#define IPPROTO_VILLAS		137
#define ETH_P_VILLAS		0xBABE

#define SYSFS_PATH		"/sys"
#define PROCFS_PATH		"/proc"

#define USER_AGENT		"VILLASnode " VERSION

/* Required kernel version */
#define KERNEL_VERSION_MAJ	3
#define KERNEL_VERSION_MIN	6

/* Some hard-coded configuration for the FPGA benchmarks */
#define BENCH_DM		3
// 1 FIFO
// 2 DMA SG
// 3 DMA Simple

#define BENCH_RUNS		3000000
#define BENCH_WARMUP		100
#define BENCH_DM_EXP_MIN	0
#define BENCH_DM_EXP_MAX	20

/** PCIe BAR number of VILLASfpga registers */
#define FPGA_PCI_BAR		0
#define FPGA_PCI_VID_XILINX	0x10ee
#define FPGA_PCI_PID_VFPGA	0x7022

/** AXI Bus frequency for all components
 * except RTDS AXI Stream bridge which runs at RTDS_HZ (100 Mhz) */
<<<<<<< HEAD
#define FPGA_AXI_HZ		125000000 // 125 MHz
=======
#define FPGA_AXI_HZ		125000000 // 125 MHz

/** Global configuration */
struct settings {
	int priority;		/**< Process priority (lower is better) */
	int affinity;		/**< Process affinity of the server and all created threads */
	double stats;		/**< Interval for path statistics. Set to 0 to disable themo disable them. */
	
	struct {
		int level;		/**< Log level */
		int facilities;		/**< Debug facilities */
		const char *file;	/**< Log file */
	} log;
};

#endif /* _CONFIG_H_ */
>>>>>>> c84df390
<|MERGE_RESOLUTION|>--- conflicted
+++ resolved
@@ -62,23 +62,4 @@
 
 /** AXI Bus frequency for all components
  * except RTDS AXI Stream bridge which runs at RTDS_HZ (100 Mhz) */
-<<<<<<< HEAD
-#define FPGA_AXI_HZ		125000000 // 125 MHz
-=======
-#define FPGA_AXI_HZ		125000000 // 125 MHz
-
-/** Global configuration */
-struct settings {
-	int priority;		/**< Process priority (lower is better) */
-	int affinity;		/**< Process affinity of the server and all created threads */
-	double stats;		/**< Interval for path statistics. Set to 0 to disable themo disable them. */
-	
-	struct {
-		int level;		/**< Log level */
-		int facilities;		/**< Debug facilities */
-		const char *file;	/**< Log file */
-	} log;
-};
-
-#endif /* _CONFIG_H_ */
->>>>>>> c84df390
+#define FPGA_AXI_HZ		125000000 // 125 MHz